--- conflicted
+++ resolved
@@ -16,14 +16,11 @@
     'click',
     'pywavefront',
     'python-fcl',
-<<<<<<< HEAD
     'gitpython',
     'protobuf==3.20.*',
-=======
->>>>>>> 89b95a25
     # documentation
     'networkx',
-    'protobuf==3.19.6',
+    'protobuf==3.20.*',
     'pydeps==1.10.12',
     'Sphinx',
     'sphinx-autodoc-typehints',
