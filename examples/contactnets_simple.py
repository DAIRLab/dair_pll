"""Simple ContactNets/differentiable physics learning examples."""
# pylint: disable=E1103
import os
import time
from typing import cast

import sys
import pdb

import click
import numpy as np
import torch
from torch import Tensor
import pickle
import git

from dair_pll import file_utils
from dair_pll.dataset_generation import DataGenerationConfig, \
    ExperimentDatasetGenerator
from dair_pll.dataset_management import DataConfig, \
    TrajectorySliceConfig
from dair_pll.drake_experiment import \
    DrakeMultibodyLearnableExperiment, DrakeSystemConfig, \
    MultibodyLearnableSystemConfig, MultibodyLosses, \
    DrakeMultibodyLearnableExperimentConfig
from dair_pll.experiment import default_epoch_callback
from dair_pll.experiment_config import OptimizerConfig
from dair_pll.hyperparameter import Float, Int
from dair_pll.multibody_learnable_system import MultibodyLearnableSystem
from dair_pll.state_space import UniformSampler, GaussianWhiteNoiser
from dair_pll.system import System


# Possible systems on which to run PLL
CUBE_SYSTEM = 'cube'
ELBOW_SYSTEM = 'elbow'
SYSTEMS = [CUBE_SYSTEM, ELBOW_SYSTEM]

# Possible dataset types
SIM_SOURCE = 'simulation'
REAL_SOURCE = 'real'
DYNAMIC_SOURCE = 'dynamic'
DATA_SOURCES = [SIM_SOURCE, REAL_SOURCE, DYNAMIC_SOURCE]

# Possible inertial parameterizations to learn for the elbow system.
# The options are:
# 0 - none (0 parameters)
# 1 - masses (n_bodies - 1 parameters)
# 2 - CoMs (3*n_bodies parameters)
# 3 - CoMs and masses (4*n_bodies - 1 parameters)
# 4 - all (10*n_bodies - 1 parameters)
INERTIA_PARAM_CHOICES = ['0', '1', '2', '3', '4']
INERTIA_PARAM_DESCRIPTIONS = [
    'learn no inertial parameters (0 * n_bodies)',
    'learn only masses and not the first mass (n_bodies - 1)',
    'learn only centers of mass (3 * n_bodies)',
    'learn masses (except first) and centers of mass (4 * n_bodies - 1)',
    'learn all parameters (except first mass) (10 * n_bodies - 1)']
INERTIA_PARAM_OPTIONS = ['none', 'masses', 'CoMs', 'CoMs and masses', 'all']


# File management.
CUBE_DATA_ASSET = 'contactnets_cube'
ELBOW_DATA_ASSET = 'contactnets_elbow'
CUBE_BOX_URDF_ASSET = 'contactnets_cube.urdf'
CUBE_MESH_URDF_ASSET = 'contactnets_cube_mesh.urdf'
ELBOW_BOX_URDF_ASSET = 'contactnets_elbow.urdf'
ELBOW_MESH_URDF_ASSET = 'contactnets_elbow_mesh.urdf'

TRUE_DATA_ASSETS = {CUBE_SYSTEM: CUBE_DATA_ASSET, ELBOW_SYSTEM: ELBOW_DATA_ASSET}

MESH_TYPE = 'mesh'
BOX_TYPE = 'box'
CUBE_URDFS = {MESH_TYPE: CUBE_MESH_URDF_ASSET, BOX_TYPE: CUBE_BOX_URDF_ASSET}
ELBOW_URDFS = {MESH_TYPE: ELBOW_MESH_URDF_ASSET, BOX_TYPE: ELBOW_BOX_URDF_ASSET}
TRUE_URDFS = {CUBE_SYSTEM: CUBE_URDFS, ELBOW_SYSTEM: ELBOW_URDFS}


CUBE_BOX_URDF_ASSET_BAD = 'contactnets_cube_bad_init.urdf'
CUBE_BOX_URDF_ASSET_SMALL = 'contactnets_cube_small_init.urdf'
ELBOW_BOX_URDF_ASSET_BAD = 'contactnets_elbow_bad_init.urdf'
ELBOW_BOX_URDF_ASSET_SMALL = 'contactnets_elbow_small_init.urdf'
CUBE_WRONG_URDFS = {'bad': CUBE_BOX_URDF_ASSET_BAD,
                    'small': CUBE_BOX_URDF_ASSET_SMALL}
ELBOW_WRONG_URDFS = {'bad': ELBOW_BOX_URDF_ASSET_BAD,
                    'small': ELBOW_BOX_URDF_ASSET_SMALL}
WRONG_URDFS = {CUBE_SYSTEM: CUBE_WRONG_URDFS, ELBOW_SYSTEM: ELBOW_WRONG_URDFS}


REPO_DIR = os.path.normpath(
    git.Repo(search_parent_directories=True).git.rev_parse("--show-toplevel"))

# Data configuration.
DT = 0.0068

# Generation configuration.
# N_POP = 256  <-- replaced with a commandline argument
# CUBE_X_0 = torch.tensor([
#     -0.525, 0.394, -0.296, -0.678, 0.186, 0.026, 0.222, 1.463, -4.854, 9.870,
#     0.014, 1.291, -0.212
# ])
CUBE_X_0 = torch.tensor(
    [1., 0., 0., 0., 0., 0., 0.21 + .015, 0., 0., 0., 0., 0., -.075])
ELBOW_X_0 = torch.tensor(
    [1., 0., 0., 0., 0., 0., 0.21 + .015, np.pi, 0., 0., 0., 0., 0., -.075, 0.])
X_0S = {CUBE_SYSTEM: CUBE_X_0, ELBOW_SYSTEM: ELBOW_X_0}
# CUBE_SAMPLER_RANGE = 0.1 * torch.ones(CUBE_X_0.nelement() - 1)
CUBE_SAMPLER_RANGE = torch.tensor([
    2 * np.pi, 2 * np.pi, 2 * np.pi, .03, .03, .015, 6., 6., 6., 1.5, 1.5, .075
])
ELBOW_SAMPLER_RANGE = torch.tensor([
    2 * np.pi, 2 * np.pi, 2 * np.pi, .03, .03, .015, np.pi, 6., 6., 6., 1.5,
    1.5, .075, 6.
])
SAMPLER_RANGES = {
    CUBE_SYSTEM: CUBE_SAMPLER_RANGE,
    ELBOW_SYSTEM: ELBOW_SAMPLER_RANGE
}
TRAJECTORY_LENGTHS = {CUBE_SYSTEM: 80, ELBOW_SYSTEM: 120}

# Training data configuration.
T_PREDICTION = 1

# Optimization configuration.
CUBE_LR = 1e-3
ELBOW_LR = 1e-3
LRS = {CUBE_SYSTEM: CUBE_LR, ELBOW_SYSTEM: ELBOW_LR}
CUBE_WD = 0.0
ELBOW_WD = 0.0  #1e-4
WDS = {CUBE_SYSTEM: CUBE_WD, ELBOW_SYSTEM: ELBOW_WD}
EPOCHS = 500            # change this (originally 500)
PATIENCE = 200       # change this (originally EPOCHS)
# BATCH_SIZE = 256  <-- updated to scale with commandline argument for dataset_size

WANDB_PROJECT = 'dair_pll-examples'


<<<<<<< HEAD

def main(name: str = None,
=======
def main(run_name: str = "",
>>>>>>> f0eb4b15
         system: str = CUBE_SYSTEM,
         source: str = SIM_SOURCE,
         contactnets: bool = True,
         box: bool = True,
         regenerate: bool = False,
<<<<<<< HEAD
         dataset_size: int = 512,
         local: bool = True,
         inertia_params: str = '4',
         true_sys: bool = False):
=======
         clear_data: bool = False):
>>>>>>> f0eb4b15
    """Execute ContactNets basic example on a system.

    Args:
        run_name: name of experiment run.
        system: Which system to learn.
        source: Where to get data from.
        contactnets: Whether to use ContactNets or prediction loss.
        box: Whether to represent geometry as box or mesh.
        regenerate: Whether save updated URDF's each epoch.
<<<<<<< HEAD
        dataset_size: Number of trajectories for train/val/test.
        local: Running locally versus on cluster.
        videos: Generate videos or not.
        inertia_params: What inertial parameters to learn.
        true_sys: Whether to start with the "true" URDF or poor initialization.
        tb: Start up tensorboard webpage or not.
=======
        clear_data: Whether to clear storage folder before running.
>>>>>>> f0eb4b15
    """
    # pylint: disable=too-many-locals, too-many-arguments

    print(f'\nStarting test with name \'{name}\':' \
         + f'\n\tPerforming on system: {system} \n\twith source: {source}' \
         + f'\n\tusing ContactNets: {contactnets}' \
         + f'\n\twith box: {box}' \
         + f'\n\tregenerate: {regenerate}' \
         + f'\n\trunning locally: {local}' \
         + f'\n\tand inertia learning mode: {inertia_params}' \
         + f'\n\twith description: {INERTIA_PARAM_OPTIONS[int(inertia_params)]}' \
         + f'\n\tand starting with "true" URDF: {true_sys}.')

    storage_name = os.path.join(REPO_DIR, 'results', name)
    print(f'\nStoring data at {storage_name}')

    batch_size = int(dataset_size/2)

    # First step, clear out data on disk for a fresh start.
    simulation = source == SIM_SOURCE
    dynamic = source == DYNAMIC_SOURCE
<<<<<<< HEAD

    data_asset = TRUE_DATA_ASSETS[system]
=======
    data_asset = DATA_ASSETS[system]
    # where to store data
    storage_name = os.path.join(os.path.dirname(__file__), 'storage',
                                data_asset)
    if run_name == "":
        run_name = f'run_{str(int(time.time()))}'
>>>>>>> f0eb4b15

    if clear_data:
        os.system(f'rm -r {file_utils.storage_dir(storage_name)}')

    # Next, build the configuration of the learning experiment.

    # Describes the optimizer settings; by default, the optimizer is Adam.
<<<<<<< HEAD
    optimizer_config = OptimizerConfig()
    optimizer_config.lr.value = LRS[system]
    optimizer_config.wd.value = WDS[system]
    optimizer_config.patience = PATIENCE
    optimizer_config.epochs = EPOCHS
    optimizer_config.batch_size.value = batch_size
=======
    optimizer_config = OptimizerConfig(lr=Float(LRS[system]),
                                       wd=Float(WDS[system]),
                                       patience=PATIENCE,
                                       epochs=EPOCHS,
                                       batch_size=Int(BATCH_SIZE))
>>>>>>> f0eb4b15

    # Describes the ground truth system; infers everything from the URDF.
    # This is a configuration for a DrakeSystem, which wraps a Drake
    # simulation for the described URDFs.
    # first, select urdfs
    urdf_asset = TRUE_URDFS[system][BOX_TYPE if box else MESH_TYPE]
    urdf = file_utils.get_asset(urdf_asset)
    urdfs = {system: urdf}
    base_config = DrakeSystemConfig(urdfs=urdfs)

    # Describes the learnable system. The MultibodyLearnableSystem type
    # learns a multibody system, which is initialized as the original
    # system URDF, or as a provided wrong initialization.
    # For now, this is only implemented with the box geometry
    # parameterization.
    if box and not true_sys:
        wrong_urdf_asset = WRONG_URDFS[system]['small']
        wrong_urdf = file_utils.get_asset(wrong_urdf_asset)
        init_urdfs = {system: wrong_urdf}
    # else:  use the initial mesh type anyway
    else:
        init_urdfs = urdfs

    loss = MultibodyLosses.CONTACTNETS_LOSS \
        if contactnets else \
        MultibodyLosses.PREDICTION_LOSS
<<<<<<< HEAD
    learnable_config = MultibodyLearnableSystemConfig(
        urdfs=init_urdfs, loss=loss, inertia_mode=int(inertia_params))

    # Describe data source
    data_generation_config = None
    import_directory = None
    dynamic_updates_from = None
    x_0 = X_0S[system]
    if simulation:
        # For simulation, specify the following:
        data_generation_config = DataGenerationConfig(
            n_pop=dataset_size,
            # How many trajectories to simulate
            x_0=x_0,
            # A nominal initial state
            sampler_ranges=SAMPLER_RANGES[system],
            # How much to vary initial states around ``x_0``
            sampler_type=UniformSampler,
            # use uniform distribution to sample ``x_0``
            static_noise=torch.zeros(x_0.nelement() - 1),
            # constant-in-time noise distribution (zero in this case)
            dynamic_noise=torch.zeros(x_0.nelement() - 1),
            # i.i.d.-in-time noise distribution (zero in this case)
            traj_len=TRAJ_LENS[system])
    elif real:
        # otherwise, specify directory with [T, n_x] tensor files saved as
        # 0.pt, 1.pt, ...
        # See :mod:`dair_pll.state_space` for state format.
        import_directory = file_utils.get_asset(data_asset)
        print(f'Getting real trajectories from {import_directory}\n')
    else:
        dynamic_updates_from = DYNAMIC_UPDATES_FROM

    # Describes configuration of the data
    data_config = DataConfig(
        dt=DT,
        train_fraction=1.0 if dynamic else 0.5,
        valid_fraction=0.0 if dynamic else 0.25,
        test_fraction=0.0 if dynamic else 0.25,
        generation_config=data_generation_config,
        import_directory=import_directory,
        dynamic_updates_from=dynamic_updates_from,
        t_prediction=1 if contactnets else T_PREDICTION,
        n_import=dataset_size if real else None
    )
=======
    learnable_config = MultibodyLearnableSystemConfig(urdfs=urdfs, loss=loss)

    # how to slice trajectories into training datapoints
    slice_config = TrajectorySliceConfig(
        t_prediction=1 if contactnets else T_PREDICTION)

    # Describes configuration of the data
    data_config = DataConfig(dt=DT,
                             train_fraction=1.0 if dynamic else 0.5,
                             valid_fraction=0.0 if dynamic else 0.25,
                             test_fraction=0.0 if dynamic else 0.25,
                             slice_config=slice_config,
                             update_dynamically=dynamic)
>>>>>>> f0eb4b15

    # Combines everything into config for entire experiment.
    experiment_config = DrakeMultibodyLearnableExperimentConfig(
        storage=storage_name,
        run_name=run_name,
        base_config=base_config,
        learnable_config=learnable_config,
        optimizer_config=optimizer_config,
        data_config=data_config,
        full_evaluation_period=EPOCHS if dynamic else 1,
<<<<<<< HEAD
        # full_evaluation_samples=dataset_size,  # use all available data for eval
        visualize_learned_geometry=True
=======
        visualize_learned_geometry=True,
        run_wandb=True,
        wandb_project=WANDB_PROJECT
>>>>>>> f0eb4b15
    )

    # Makes experiment.
    experiment = DrakeMultibodyLearnableExperiment(experiment_config)

    # Prepare data.
    x_0 = X_0S[system]
    if simulation:

        # For simulation, specify the following:
        data_generation_config = DataGenerationConfig(
            dt=DT,
            # timestep.
            n_pop=N_POP,
            # How many trajectories to simulate
            trajectory_length=TRAJECTORY_LENGTHS[system],
            # trajectory length
            x_0=x_0,
            # A nominal initial state
            sampler_type=UniformSampler,
            # use uniform distribution to sample ``x_0``
            sampler_ranges=SAMPLER_RANGES[system],
            # How much to vary initial states around ``x_0``
            noiser_type=GaussianWhiteNoiser,
            # Distribution of noise in trajectory data (Gaussian).
            static_noise=torch.zeros(x_0.nelement() - 1),
            # constant-in-time noise standard deviations (zero in this case)
            dynamic_noise=torch.zeros(x_0.nelement() - 1),
            # i.i.d.-in-time noise standard deviations (zero in this case)
            storage=storage_name
            # where to store trajectories
        )

        generator = ExperimentDatasetGenerator(experiment.get_base_system(),
                                               data_generation_config)
        generator.generate()

    else:
        # otherwise, specify directory with [T, n_x] tensor files saved as
        # 0.pt, 1.pt, ...
        # See :mod:`dair_pll.state_space` for state format.
        import_directory = file_utils.get_asset(data_asset)
        file_utils.import_data_to_storage(storage_name,
                                          import_data_dir=import_directory)

    def regenerate_callback(epoch: int, learned_system: System,
                            train_loss: Tensor,
                            best_valid_loss: Tensor) -> None:
        default_epoch_callback(epoch, learned_system, train_loss,
                               best_valid_loss)
        cast(MultibodyLearnableSystem, learned_system).generate_updated_urdfs()

    def log_callback(epoch: int,
                     learned_system: MultibodyLearnableSystem,
                     train_loss: Tensor,
                     best_valid_loss: Tensor) -> None:
        default_epoch_callback(epoch, learned_system, train_loss,
                               best_valid_loss)

        scalars, _ = learned_system.multibody_terms.scalars_and_meshes()
        stats = {}

        for key in ['train_model_trajectory_mse', 'valid_model_trajectory_mse',
                    'train_model_trajectory_mse_mean',
                    'valid_model_trajectory_mse_mean',
                    'train_delta_v_squared_mean', 'valid_delta_v_squared_mean',
                    'train_v_plus_squared_mean', 'valid_v_plus_squared_mean',
                    'train_model_loss_mean', 'valid_model_loss_mean',
                    'training_duration', 'evaluation_duration',
                    'logging_duration']:
            stats[key] = experiment.statistics[key]

        with open(f'{storage_name}/params.txt', 'a') as txt_file:
            txt_file.write(f'Epoch {epoch}:\n\tscalars: {scalars}\n' \
                           + f'\tstatistics: {stats}\n' \
                           + f'\ttrain_loss: {train_loss}\n\n')
            txt_file.close()

    def log_and_regen_callback(epoch: int,
                     learned_system: MultibodyLearnableSystem,
                     train_loss: Tensor,
                     best_valid_loss: Tensor) -> None:
        log_callback(epoch, learned_system, train_loss, best_valid_loss)
        learned_system.generate_updated_urdfs(storage_name)


    # Save all parameters so far in experiment directory.
    # with open(f'{storage_name}/params.pickle', 'wb') as pickle_file:
    #     pickle.dump(experiment_config, pickle_file)
    # with open(f'{storage_name}/dataset.pickle', 'wb') as pickle_file:
    #     pickle.dump(experiment.data_manager.orig_data, pickle_file)
    with open(f'{storage_name}/params.txt', 'a') as txt_file:
        txt_file.write(f'Starting test with name \'{name}\':' \
            + f'\n\tPerforming on system: {system}\n\twith source: {source}' \
            + f'\n\tusing ContactNets: {contactnets}' \
            + f'\n\twith box: {box}' \
            + f'\n\tregenerate: {regenerate}' \
            + f'\n\trunning locally: {local}' \
            + f'\n\twith learned geometry: {experiment_config.update_geometry_in_videos}' \
            + f'\n\tand inertia learning mode: {inertia_params}' \
            + f'\n\twith description: {INERTIA_PARAM_OPTIONS[int(inertia_params)]}' \
            + f'\n\tand starting with "true" URDF: {true_sys}.\n\n' \
            + f'optimizer_config.lr:  {optimizer_config.lr.value}\n' \
            + f'optimizer_config.wd:  {optimizer_config.wd.value}\n' \
            + f'optimizer_config.batch_size:  {optimizer_config.batch_size.value}\n\n')
        
        train_set, _, _ = experiment.data_manager.get_trajectory_split()
        if hasattr(experiment.data_manager, 'train_indices'):
            train_indices = experiment.data_manager.train_indices
            valid_indices = experiment.data_manager.valid_indices
            test_indices = experiment.data_manager.test_indices
            txt_file.write(f'training set data indices:  {train_indices}\n' \
                + f'validation set data indices:  {valid_indices}\n' \
                + f'test set data indices:  {test_indices}\n\n')

    # Trains system.
    _, _, learned_system = experiment.train(
        log_and_regen_callback if regenerate else log_callback #default_epoch_callback
    )

    # Save the final urdf.
    print(f'\nSaving the final learned box parameters.')
    learned_system.generate_updated_urdfs(storage_name)



@click.command()
<<<<<<< HEAD
@click.argument('name')
=======
@click.option('--run-name', default="")
>>>>>>> f0eb4b15
@click.option('--system',
              type=click.Choice(SYSTEMS, case_sensitive=True),
              default=CUBE_SYSTEM)
@click.option('--source',
              type=click.Choice(DATA_SOURCES, case_sensitive=True),
              default=SIM_SOURCE)
@click.option('--contactnets/--prediction',
              default=True,
              help="whether to train on ContactNets or prediction loss.")
@click.option('--box/--mesh',
              default=True,
              help="whether to represent geometry as box or mesh.")
@click.option('--regenerate/--no-regenerate',
              default=False,
<<<<<<< HEAD
              help="whether to save updated URDF's each epoch or not.")
@click.option('--dataset-size',
              default=512,
              help="dataset size")
@click.option('--local/--cluster',
              default=False,
              help="whether running script locally or on cluster.")
@click.option('--inertia-params',
              type=click.Choice(INERTIA_PARAM_CHOICES),
              default='4',
              help="what inertia parameters to learn.")
@click.option('--true-sys/--wrong-sys',
              default=False,
              help="whether to start with correct or poor URDF.")
def main_command(name: str, system: str, source: str, contactnets: bool,
                 box: bool, regenerate: bool, dataset_size: int, local: bool,
                 inertia_params: str, true_sys: bool):
    """Executes main function with argument interface."""
    assert name is not None

    main(name, system, source, contactnets, box, regenerate, dataset_size,
         local, inertia_params, true_sys)
=======
              help="whether save updated URDF's each epoch.")
@click.option('--clear-data/--keep-data',
              default=False,
              help="Whether to clear storage folder before running.")
def main_command(run_name: str, system: str, source: str, contactnets: bool,
                 box: bool, regenerate: bool, clear_data: bool):
    # pylint: disable=too-many-arguments
    """Executes main function with argument interface."""
    if system == ELBOW_SYSTEM and source == REAL_SOURCE:
        raise NotImplementedError('Elbow real-world data not supported!')
    main(run_name, system, source, contactnets, box, regenerate, clear_data)
>>>>>>> f0eb4b15


if __name__ == '__main__':
    main_command()  # pylint: disable=no-value-for-parameter<|MERGE_RESOLUTION|>--- conflicted
+++ resolved
@@ -42,6 +42,14 @@
 DYNAMIC_SOURCE = 'dynamic'
 DATA_SOURCES = [SIM_SOURCE, REAL_SOURCE, DYNAMIC_SOURCE]
 
+# Possible results management options
+OVERWRITE_DATA_AND_RUNS = 'data_and_runs'
+OVERWRITE_SINGLE_RUN_KEEP_DATA = 'run'
+OVERWRITE_NOTHING = 'nothing'
+OVERWRITE_RESULTS = [OVERWRITE_DATA_AND_RUNS,
+                     OVERWRITE_SINGLE_RUN_KEEP_DATA,
+                     OVERWRITE_NOTHING]
+
 # Possible inertial parameterizations to learn for the elbow system.
 # The options are:
 # 0 - none (0 parameters)
@@ -94,17 +102,11 @@
 DT = 0.0068
 
 # Generation configuration.
-# N_POP = 256  <-- replaced with a commandline argument
-# CUBE_X_0 = torch.tensor([
-#     -0.525, 0.394, -0.296, -0.678, 0.186, 0.026, 0.222, 1.463, -4.854, 9.870,
-#     0.014, 1.291, -0.212
-# ])
 CUBE_X_0 = torch.tensor(
     [1., 0., 0., 0., 0., 0., 0.21 + .015, 0., 0., 0., 0., 0., -.075])
 ELBOW_X_0 = torch.tensor(
     [1., 0., 0., 0., 0., 0., 0.21 + .015, np.pi, 0., 0., 0., 0., 0., -.075, 0.])
 X_0S = {CUBE_SYSTEM: CUBE_X_0, ELBOW_SYSTEM: ELBOW_X_0}
-# CUBE_SAMPLER_RANGE = 0.1 * torch.ones(CUBE_X_0.nelement() - 1)
 CUBE_SAMPLER_RANGE = torch.tensor([
     2 * np.pi, 2 * np.pi, 2 * np.pi, .03, .03, .015, 6., 6., 6., 1.5, 1.5, .075
 ])
@@ -130,53 +132,42 @@
 WDS = {CUBE_SYSTEM: CUBE_WD, ELBOW_SYSTEM: ELBOW_WD}
 EPOCHS = 500            # change this (originally 500)
 PATIENCE = 200       # change this (originally EPOCHS)
-# BATCH_SIZE = 256  <-- updated to scale with commandline argument for dataset_size
 
 WANDB_PROJECT = 'dair_pll-examples'
 
 
-<<<<<<< HEAD
-
-def main(name: str = None,
-=======
-def main(run_name: str = "",
->>>>>>> f0eb4b15
+def main(storage_folder_name: str = "",
+         run_name: str = "",
          system: str = CUBE_SYSTEM,
          source: str = SIM_SOURCE,
          contactnets: bool = True,
          box: bool = True,
          regenerate: bool = False,
-<<<<<<< HEAD
          dataset_size: int = 512,
          local: bool = True,
          inertia_params: str = '4',
-         true_sys: bool = False):
-=======
-         clear_data: bool = False):
->>>>>>> f0eb4b15
+         true_sys: bool = False,
+         overwrite: str = OVERWRITE_NOTHING):
     """Execute ContactNets basic example on a system.
 
     Args:
+        storage_folder_name: name of outer storage directory.
         run_name: name of experiment run.
         system: Which system to learn.
         source: Where to get data from.
         contactnets: Whether to use ContactNets or prediction loss.
         box: Whether to represent geometry as box or mesh.
         regenerate: Whether save updated URDF's each epoch.
-<<<<<<< HEAD
         dataset_size: Number of trajectories for train/val/test.
         local: Running locally versus on cluster.
-        videos: Generate videos or not.
         inertia_params: What inertial parameters to learn.
         true_sys: Whether to start with the "true" URDF or poor initialization.
-        tb: Start up tensorboard webpage or not.
-=======
-        clear_data: Whether to clear storage folder before running.
->>>>>>> f0eb4b15
+        overwrite: Whether to clear data and/or run(s) results before running.
     """
     # pylint: disable=too-many-locals, too-many-arguments
 
-    print(f'\nStarting test with name \'{name}\':' \
+    print(f'Starting test under \'{storage_folder_name}\' ' \
+         + f'with name \'{run_name}\':' \
          + f'\n\tPerforming on system: {system} \n\twith source: {source}' \
          + f'\n\tusing ContactNets: {contactnets}' \
          + f'\n\twith box: {box}' \
@@ -186,46 +177,37 @@
          + f'\n\twith description: {INERTIA_PARAM_OPTIONS[int(inertia_params)]}' \
          + f'\n\tand starting with "true" URDF: {true_sys}.')
 
-    storage_name = os.path.join(REPO_DIR, 'results', name)
-    print(f'\nStoring data at {storage_name}')
-
-    batch_size = int(dataset_size/2)
-
-    # First step, clear out data on disk for a fresh start.
     simulation = source == SIM_SOURCE
     dynamic = source == DYNAMIC_SOURCE
-<<<<<<< HEAD
-
-    data_asset = TRUE_DATA_ASSETS[system]
-=======
-    data_asset = DATA_ASSETS[system]
-    # where to store data
-    storage_name = os.path.join(os.path.dirname(__file__), 'storage',
-                                data_asset)
-    if run_name == "":
-        run_name = f'run_{str(int(time.time()))}'
->>>>>>> f0eb4b15
-
-    if clear_data:
+
+    storage_name = os.path.join(REPO_DIR, 'results', storage_folder_name)
+
+    # First, take care of data management and how to keep track of results.
+    if overwrite == OVERWRITE_DATA_AND_RUNS:
         os.system(f'rm -r {file_utils.storage_dir(storage_name)}')
 
+    elif overwrite == OVERWRITE_SINGLE_RUN_KEEP_DATA:
+        os.system(f'rm -r {file_utils.run_dir(storage_name, run_name)}')
+
+    elif overwrite == OVERWRITE_NOTHING:
+        # Do nothing.  If the experiment and run did not already exist, it will
+        # make it.
+        pass
+
+    else:
+        raise NotImplementedError('Choose 1 of 3 result overwriting options')
+
+    print(f'\nStoring data at {file_utils.data_dir(storage_name)}')
+    print(f'\nStoring results at {file_utils.run_dir(storage_name, run_name)}')
+
     # Next, build the configuration of the learning experiment.
 
     # Describes the optimizer settings; by default, the optimizer is Adam.
-<<<<<<< HEAD
-    optimizer_config = OptimizerConfig()
-    optimizer_config.lr.value = LRS[system]
-    optimizer_config.wd.value = WDS[system]
-    optimizer_config.patience = PATIENCE
-    optimizer_config.epochs = EPOCHS
-    optimizer_config.batch_size.value = batch_size
-=======
     optimizer_config = OptimizerConfig(lr=Float(LRS[system]),
                                        wd=Float(WDS[system]),
                                        patience=PATIENCE,
                                        epochs=EPOCHS,
-                                       batch_size=Int(BATCH_SIZE))
->>>>>>> f0eb4b15
+                                       batch_size=Int(int(dataset_size/2)))
 
     # Describes the ground truth system; infers everything from the URDF.
     # This is a configuration for a DrakeSystem, which wraps a Drake
@@ -236,11 +218,10 @@
     urdfs = {system: urdf}
     base_config = DrakeSystemConfig(urdfs=urdfs)
 
-    # Describes the learnable system. The MultibodyLearnableSystem type
-    # learns a multibody system, which is initialized as the original
-    # system URDF, or as a provided wrong initialization.
-    # For now, this is only implemented with the box geometry
-    # parameterization.
+    # Describes the learnable system. The MultibodyLearnableSystem type learns
+    # a multibody system, which is initialized as the original system URDF, or
+    # as a provided wrong initialization. For now, this is only implemented with
+    # the box geoemtry parameterization.
     if box and not true_sys:
         wrong_urdf_asset = WRONG_URDFS[system]['small']
         wrong_urdf = file_utils.get_asset(wrong_urdf_asset)
@@ -252,54 +233,9 @@
     loss = MultibodyLosses.CONTACTNETS_LOSS \
         if contactnets else \
         MultibodyLosses.PREDICTION_LOSS
-<<<<<<< HEAD
+
     learnable_config = MultibodyLearnableSystemConfig(
         urdfs=init_urdfs, loss=loss, inertia_mode=int(inertia_params))
-
-    # Describe data source
-    data_generation_config = None
-    import_directory = None
-    dynamic_updates_from = None
-    x_0 = X_0S[system]
-    if simulation:
-        # For simulation, specify the following:
-        data_generation_config = DataGenerationConfig(
-            n_pop=dataset_size,
-            # How many trajectories to simulate
-            x_0=x_0,
-            # A nominal initial state
-            sampler_ranges=SAMPLER_RANGES[system],
-            # How much to vary initial states around ``x_0``
-            sampler_type=UniformSampler,
-            # use uniform distribution to sample ``x_0``
-            static_noise=torch.zeros(x_0.nelement() - 1),
-            # constant-in-time noise distribution (zero in this case)
-            dynamic_noise=torch.zeros(x_0.nelement() - 1),
-            # i.i.d.-in-time noise distribution (zero in this case)
-            traj_len=TRAJ_LENS[system])
-    elif real:
-        # otherwise, specify directory with [T, n_x] tensor files saved as
-        # 0.pt, 1.pt, ...
-        # See :mod:`dair_pll.state_space` for state format.
-        import_directory = file_utils.get_asset(data_asset)
-        print(f'Getting real trajectories from {import_directory}\n')
-    else:
-        dynamic_updates_from = DYNAMIC_UPDATES_FROM
-
-    # Describes configuration of the data
-    data_config = DataConfig(
-        dt=DT,
-        train_fraction=1.0 if dynamic else 0.5,
-        valid_fraction=0.0 if dynamic else 0.25,
-        test_fraction=0.0 if dynamic else 0.25,
-        generation_config=data_generation_config,
-        import_directory=import_directory,
-        dynamic_updates_from=dynamic_updates_from,
-        t_prediction=1 if contactnets else T_PREDICTION,
-        n_import=dataset_size if real else None
-    )
-=======
-    learnable_config = MultibodyLearnableSystemConfig(urdfs=urdfs, loss=loss)
 
     # how to slice trajectories into training datapoints
     slice_config = TrajectorySliceConfig(
@@ -312,7 +248,6 @@
                              test_fraction=0.0 if dynamic else 0.25,
                              slice_config=slice_config,
                              update_dynamically=dynamic)
->>>>>>> f0eb4b15
 
     # Combines everything into config for entire experiment.
     experiment_config = DrakeMultibodyLearnableExperimentConfig(
@@ -323,14 +258,10 @@
         optimizer_config=optimizer_config,
         data_config=data_config,
         full_evaluation_period=EPOCHS if dynamic else 1,
-<<<<<<< HEAD
-        # full_evaluation_samples=dataset_size,  # use all available data for eval
-        visualize_learned_geometry=True
-=======
+        # full_evaluation_samples=dataset_size,  # use all data for eval
         visualize_learned_geometry=True,
         run_wandb=True,
         wandb_project=WANDB_PROJECT
->>>>>>> f0eb4b15
     )
 
     # Makes experiment.
@@ -343,8 +274,8 @@
         # For simulation, specify the following:
         data_generation_config = DataGenerationConfig(
             dt=DT,
-            # timestep.
-            n_pop=N_POP,
+            # timestep
+            n_pop=dataset_size,
             # How many trajectories to simulate
             trajectory_length=TRAJECTORY_LENGTHS[system],
             # trajectory length
@@ -372,9 +303,12 @@
         # otherwise, specify directory with [T, n_x] tensor files saved as
         # 0.pt, 1.pt, ...
         # See :mod:`dair_pll.state_space` for state format.
+        data_asset = TRUE_DATA_ASSETS[system]
         import_directory = file_utils.get_asset(data_asset)
+        print(f'Getting real trajectories from {import_directory}\n')
         file_utils.import_data_to_storage(storage_name,
-                                          import_data_dir=import_directory)
+                                          import_data_dir=import_directory,
+                                          num=dataset_size)
 
     def regenerate_callback(epoch: int, learned_system: System,
                             train_loss: Tensor,
@@ -383,86 +317,20 @@
                                best_valid_loss)
         cast(MultibodyLearnableSystem, learned_system).generate_updated_urdfs()
 
-    def log_callback(epoch: int,
-                     learned_system: MultibodyLearnableSystem,
-                     train_loss: Tensor,
-                     best_valid_loss: Tensor) -> None:
-        default_epoch_callback(epoch, learned_system, train_loss,
-                               best_valid_loss)
-
-        scalars, _ = learned_system.multibody_terms.scalars_and_meshes()
-        stats = {}
-
-        for key in ['train_model_trajectory_mse', 'valid_model_trajectory_mse',
-                    'train_model_trajectory_mse_mean',
-                    'valid_model_trajectory_mse_mean',
-                    'train_delta_v_squared_mean', 'valid_delta_v_squared_mean',
-                    'train_v_plus_squared_mean', 'valid_v_plus_squared_mean',
-                    'train_model_loss_mean', 'valid_model_loss_mean',
-                    'training_duration', 'evaluation_duration',
-                    'logging_duration']:
-            stats[key] = experiment.statistics[key]
-
-        with open(f'{storage_name}/params.txt', 'a') as txt_file:
-            txt_file.write(f'Epoch {epoch}:\n\tscalars: {scalars}\n' \
-                           + f'\tstatistics: {stats}\n' \
-                           + f'\ttrain_loss: {train_loss}\n\n')
-            txt_file.close()
-
-    def log_and_regen_callback(epoch: int,
-                     learned_system: MultibodyLearnableSystem,
-                     train_loss: Tensor,
-                     best_valid_loss: Tensor) -> None:
-        log_callback(epoch, learned_system, train_loss, best_valid_loss)
-        learned_system.generate_updated_urdfs(storage_name)
-
-
-    # Save all parameters so far in experiment directory.
-    # with open(f'{storage_name}/params.pickle', 'wb') as pickle_file:
-    #     pickle.dump(experiment_config, pickle_file)
-    # with open(f'{storage_name}/dataset.pickle', 'wb') as pickle_file:
-    #     pickle.dump(experiment.data_manager.orig_data, pickle_file)
-    with open(f'{storage_name}/params.txt', 'a') as txt_file:
-        txt_file.write(f'Starting test with name \'{name}\':' \
-            + f'\n\tPerforming on system: {system}\n\twith source: {source}' \
-            + f'\n\tusing ContactNets: {contactnets}' \
-            + f'\n\twith box: {box}' \
-            + f'\n\tregenerate: {regenerate}' \
-            + f'\n\trunning locally: {local}' \
-            + f'\n\twith learned geometry: {experiment_config.update_geometry_in_videos}' \
-            + f'\n\tand inertia learning mode: {inertia_params}' \
-            + f'\n\twith description: {INERTIA_PARAM_OPTIONS[int(inertia_params)]}' \
-            + f'\n\tand starting with "true" URDF: {true_sys}.\n\n' \
-            + f'optimizer_config.lr:  {optimizer_config.lr.value}\n' \
-            + f'optimizer_config.wd:  {optimizer_config.wd.value}\n' \
-            + f'optimizer_config.batch_size:  {optimizer_config.batch_size.value}\n\n')
-        
-        train_set, _, _ = experiment.data_manager.get_trajectory_split()
-        if hasattr(experiment.data_manager, 'train_indices'):
-            train_indices = experiment.data_manager.train_indices
-            valid_indices = experiment.data_manager.valid_indices
-            test_indices = experiment.data_manager.test_indices
-            txt_file.write(f'training set data indices:  {train_indices}\n' \
-                + f'validation set data indices:  {valid_indices}\n' \
-                + f'test set data indices:  {test_indices}\n\n')
-
     # Trains system.
     _, _, learned_system = experiment.train(
-        log_and_regen_callback if regenerate else log_callback #default_epoch_callback
+        regenerate_callback if regenerate else default_epoch_callback
     )
 
     # Save the final urdf.
-    print(f'\nSaving the final learned box parameters.')
-    learned_system.generate_updated_urdfs(storage_name)
+    print(f'\nSaving the final learned parameters.')
+    cast(MultibodyLearnableSystem, learned_system).generate_updated_urdfs()
 
 
 
 @click.command()
-<<<<<<< HEAD
-@click.argument('name')
-=======
-@click.option('--run-name', default="")
->>>>>>> f0eb4b15
+@click.argument('storage_folder_name')
+@click.argument('run_name')
 @click.option('--system',
               type=click.Choice(SYSTEMS, case_sensitive=True),
               default=CUBE_SYSTEM)
@@ -477,7 +345,6 @@
               help="whether to represent geometry as box or mesh.")
 @click.option('--regenerate/--no-regenerate',
               default=False,
-<<<<<<< HEAD
               help="whether to save updated URDF's each epoch or not.")
 @click.option('--dataset-size',
               default=512,
@@ -492,27 +359,19 @@
 @click.option('--true-sys/--wrong-sys',
               default=False,
               help="whether to start with correct or poor URDF.")
-def main_command(name: str, system: str, source: str, contactnets: bool,
-                 box: bool, regenerate: bool, dataset_size: int, local: bool,
-                 inertia_params: str, true_sys: bool):
+@click.option('--overwrite',
+              type=click.Choice(OVERWRITE_RESULTS, case_sensitive=True),
+              default=OVERWRITE_NOTHING)
+def main_command(storage_folder_name: str, run_name: str, system: str,
+                 source: str, contactnets: bool, box: bool, regenerate: bool,
+                 dataset_size: int, local: bool, inertia_params: str,
+                 true_sys: bool, overwrite: str):
     """Executes main function with argument interface."""
-    assert name is not None
-
-    main(name, system, source, contactnets, box, regenerate, dataset_size,
-         local, inertia_params, true_sys)
-=======
-              help="whether save updated URDF's each epoch.")
-@click.option('--clear-data/--keep-data',
-              default=False,
-              help="Whether to clear storage folder before running.")
-def main_command(run_name: str, system: str, source: str, contactnets: bool,
-                 box: bool, regenerate: bool, clear_data: bool):
-    # pylint: disable=too-many-arguments
-    """Executes main function with argument interface."""
-    if system == ELBOW_SYSTEM and source == REAL_SOURCE:
-        raise NotImplementedError('Elbow real-world data not supported!')
-    main(run_name, system, source, contactnets, box, regenerate, clear_data)
->>>>>>> f0eb4b15
+    assert storage_folder_name is not None
+    assert run_name is not None
+
+    main(storage_folder_name, run_name, system, source, contactnets, box,
+         regenerate, dataset_size, local, inertia_params, true_sys, overwrite)
 
 
 if __name__ == '__main__':
