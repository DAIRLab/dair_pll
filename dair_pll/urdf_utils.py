"""Utility functions for generating URDF's for a given multibody system.

The ``URDFFindOrDefault`` class searches for elements in an urdf's xml tree,
and places a default in the event that the element does not exist. Many
string literals are instantiated here for convenience.

The ``UrdfGeometryRepresentationFactory`` generates URDF XML representations
of a ``CollisionGeometry``, and ``fill_link_with_parameterization`` dumps
these representations into a URDF "link" tag.
"""
import os.path
from typing import Dict, List, Optional, Tuple, cast
from xml.etree import ElementTree
from xml.etree.ElementTree import register_namespace

from torch import Tensor

from dair_pll import drake_utils
from dair_pll.deep_support_function import extract_obj
from dair_pll.geometry import CollisionGeometry, Box, Sphere, Polygon, \
    DeepSupportConvex
from dair_pll.inertia import InertialParameterConverter
from dair_pll.multibody_terms import MultibodyTerms

# tags
_ORIGIN = "origin"
_MASS = "mass"
_INERTIA = "inertia"
_INERTIAL = "inertial"
_VISUAL = "visual"
_COLLISION = "collision"
_GEOMETRY = "geometry"
_BOX = "box"
_SPHERE = "sphere"
_CYLINDER = "cylinder"
_MESH = "mesh"
<<<<<<< HEAD
_DRAKE = "{https://drake.mit.edu/}"
_PROXIMITY_PROPERTIES = "proximity_properties"
_DRAKE_PROXIMITY_PROPERTIES = _DRAKE + _PROXIMITY_PROPERTIES
_FRICTION = "mu_static"
_DRAKE_FRICTION = _DRAKE + _FRICTION
=======
_DRAKE_URL = "https://drake.mit.edu/"
_PROXIMITY_PROPERTIES = "proximity_properties"
_DRAKE_PROXIMITY_PROPERTIES = '{' + _DRAKE_URL + '}' + _PROXIMITY_PROPERTIES
_MU_STATIC = "mu_static"
_DRAKE_MU_STATIC = '{' + _DRAKE_URL + '}' + _MU_STATIC
>>>>>>> 26257b33

# attributes
_VALUE = "value"
_SIZE = "size"
_RADIUS = "radius"
_LENGTH = "length"
_FILENAME = "filename"
_XYZ = "xyz"
_RPY = "rpy"
_IXX = "ixx"
_IYY = "iyy"
_IZZ = "izz"
_IXY = "ixy"
_IXZ = "ixz"
_IYZ = "iyz"
_INERTIAL_ATTRIBUTES = [_IXX, _IYY, _IZZ, _IXY, _IXZ, _IYZ]

# values
_ZERO_FLOAT_3 = "0. 0. 0."
_ZERO_FLOAT = "0."

_POSE_ATTR = {_XYZ: _ZERO_FLOAT_3, _RPY: _ZERO_FLOAT_3}
_SCALAR_ATTR = {_VALUE: _ZERO_FLOAT}

_URDF_DEFAULT_TREE: Dict[str, List] = {
    _ORIGIN: [],
    _MASS: [],
    _INERTIA: [],
    _INERTIAL: [_ORIGIN, _MASS, _INERTIA],
    _GEOMETRY: [],
<<<<<<< HEAD
    _DRAKE_FRICTION: [],
    _DRAKE_PROXIMITY_PROPERTIES: [_DRAKE_FRICTION],
=======
    _DRAKE_MU_STATIC: [],
    _DRAKE_PROXIMITY_PROPERTIES: [_DRAKE_MU_STATIC],
>>>>>>> 26257b33
    _VISUAL: [_GEOMETRY, _ORIGIN],
    _COLLISION: [_GEOMETRY, _ORIGIN, _DRAKE_PROXIMITY_PROPERTIES],
    _BOX: [],
    _SPHERE: [],
    _CYLINDER: []
}  # pylint: disable=C0303
"""Default tree structure for URDF elements. 

Example:
    <inertial> elements contains <origin>, <mass>, and <inertia>, 
    sub-elements, thus::
        _URDF_DEFAULT_TREE[_INERTIAL] == [_ORIGIN, _MASS, _INERTIA]
"""

_URDF_DEFAULT_ATTRIBUTES: Dict[str, Dict] = {
    _ORIGIN: _POSE_ATTR,
    _MASS: _SCALAR_ATTR,
    _INERTIA: {i: _ZERO_FLOAT for i in _INERTIAL_ATTRIBUTES},
    _INERTIAL: {},
    _BOX: {
        _SIZE: _ZERO_FLOAT_3
    },
    _SPHERE: {
        _RADIUS: _ZERO_FLOAT
    },
    _CYLINDER: {
        _RADIUS: _ZERO_FLOAT,
        _LENGTH: _ZERO_FLOAT
    },
    _GEOMETRY: {},
    _VISUAL: {},
    _COLLISION: {},
    _DRAKE_PROXIMITY_PROPERTIES: {},
<<<<<<< HEAD
    _DRAKE_FRICTION: _SCALAR_ATTR
=======
    _DRAKE_MU_STATIC: _SCALAR_ATTR
>>>>>>> 26257b33
}
"""Default element attributes for URDFs.

Example:
    the <sphere> tag contains a "radius" parameter with float value, so::
        _URDF_DEFAULT_ATTRIBUTES[_SPHERE] == {_RADIUS: _ZERO_FLOAT}
"""


class UrdfFindOrDefault:
    """URDF XML tool to automatically fill in default element tree structures.

    URDF's often represent an identifiable unit (e.g. a body's spatial
    inertia) as a subtree of XML elements. ``URDFFindOrDefault`` implements a
    generalization of the ``xml.etree.ElementTree.find()`` method, which fills
    in a default subtree according to the tree structure given in
    ``_URDF_DEFAULT_TREE``, with each element given tags according to
    ``_URDF_DEFAULT_ATTRIBUTES``.

    Typical usage example::

        # element is an empty <inertial></inertial>
        # obtain default mass
        mass_element = URDFFindOrDefault.find(element, "mass")

        # element is now <inertial><mass value="0." /></inertial>
        # mass_element is now the child of element, <mass value="0." />

    """

    @staticmethod
    def find(element: ElementTree.Element,
             sub_element_type: str) -> ElementTree.Element:
        """Finds an XML sub-element of specified type, adding a default
        element of that type if necessary.

        Args:
            element: Element containing the sub-element.
            sub_element_type: Name of the sub-element type.

        Returns:
            An ``ElementTree.Element``, of type ``sub_element_type``, which is a
            child of the argument element that either (a) one which existed
            before the function call or (b) the root of a new, default subtree.

        Todo:
            * properly consider case where ``element`` already has multiple
        sub-elements of given type.
        """
        current_sub_element: Optional[ElementTree.Element] = element.find(
            sub_element_type)
        if current_sub_element is None:
            default_sub_element = \
                UrdfFindOrDefault.generate_default_element(sub_element_type)
            element.append(default_sub_element)
            return default_sub_element
        return current_sub_element

    @staticmethod
    def generate_default_element(element_type: str) -> ElementTree.Element:
        """Generates a default ``ElementTree.Element`` subtree of given type.

        Args:
            element_type: Name of the new default element type.

        Returns:
            A default ``ElementTree.Element`` of type ``element_type``.
        """
        default_element = ElementTree.Element(element_type)
        default_element.attrib = _URDF_DEFAULT_ATTRIBUTES[element_type]
        for child_element_type in _URDF_DEFAULT_TREE[element_type]:
            default_element.append(
                UrdfFindOrDefault.generate_default_element(child_element_type))
        return default_element


class UrdfGeometryRepresentationFactory:
    """Utility class for generating URDF representations of
    ``CollisionGeometry`` instances."""

    @staticmethod
    def representation(geometry: CollisionGeometry,
                       output_dir: str) -> Tuple[str, Dict[str, str]]:
        """Representation of an associated URDF tag that describes the
        properties of this geometry.

        Tags are expected to be put inside a ``<collision>`` tag in the URDF
        file.

        Example:
            To output ``<sphere radius="5.1">`` for a ``Sphere``, return the
            following::

                ('sphere', {'radius': '5.1'})
        Args:
            geometry: collision geometry to be represented
            output_dir: File directory to store helper files (e.g., meshes).

        Returns:
            URDF tag and attributes.
        """
        if isinstance(geometry, Polygon):
            return UrdfGeometryRepresentationFactory.polygon_representation()
        if isinstance(geometry, Box):
            return UrdfGeometryRepresentationFactory.box_representation(
                geometry)
        if isinstance(geometry, Sphere):
            return UrdfGeometryRepresentationFactory.sphere_representation(
                geometry)
        if isinstance(geometry, DeepSupportConvex):
            return UrdfGeometryRepresentationFactory.mesh_representation(
                geometry, output_dir)
        raise TypeError(
            "Unsupported type for CollisionGeometry() to"
            "URDF representation conversion:", type(geometry))

    @staticmethod
    def polygon_representation() -> Tuple[str, Dict[str, str]]:
        """Todo: implement representation for ``Polygon``"""
        raise NotImplementedError("Polygon URDF representation not yet "
                                  "implemented.")

    @staticmethod
    def box_representation(box: Box) -> Tuple[str, Dict[str, str]]:
        """Returns URDF representation as ``box`` tag with full-length sizes."""
        size = ' '.join([str(2 * i.item()) for i in box.half_lengths.view(-1)])
        return _BOX, {_SIZE: size}

    @staticmethod
    def sphere_representation(sphere: Sphere) -> Tuple[str, Dict[str, str]]:
        """Returns URDF representation as ``sphere`` tag with radius
        attribute."""
        return _SPHERE, {_RADIUS: str(sphere.radius.item())}

    @staticmethod
    def mesh_representation(convex: DeepSupportConvex, output_dir: str) -> \
            Tuple[str, Dict[str, str]]:
        """Returns URDF representation as ``mesh`` tag with name of saved
        mesh file."""
        #pdb.set_trace()
        mesh_name = "test.obj"
        mesh_path = os.path.join(output_dir, mesh_name)
        #print(mesh_path)
        with open(mesh_path, 'w', encoding="utf8") as new_obj_file:
            new_obj_file.write(extract_obj(convex.network))

        return _MESH, {_FILENAME: mesh_name}


def fill_link_with_parameterization(element: ElementTree.Element, pi_cm: Tensor,
                                    geometries: List[CollisionGeometry],
<<<<<<< HEAD
                                    frictions: Tensor,
=======
                                    friction_coeffs: Tensor,
>>>>>>> 26257b33
                                    output_dir: str) -> None:
    """Convert pytorch inertial and geometric representations to URDF elements.

    Args:
        element: XML "link" tag in which representation is stored.
        pi_cm: (10,) inertial representation of link in ``pi_cm``
                parameterization.
        geometries: All geometries attached to body.
<<<<<<< HEAD
        frictions: All friction coefficients associated with each geometry.  The
          ``Tensor`` will be of shape ``(len(geometries),)``.
=======
        friction_coeffs: All friction coefficients associated with each
          geometry.  The ``Tensor`` will be of shape ``(len(geometries),)``.
>>>>>>> 26257b33
        output_dir: File directory to store helper files (e.g., meshes).

    Warning:
        Does not handle multiple geometries.
    Todo:
        Handle multiple geometries for body.
    Raises:
        NotImplementedError: when multiple geometries are provided.
    """
    if len(geometries) > 1:
        raise NotImplementedError("generating a URDF with multiple geometries"
                                  "per body not implemented yet.")
    mass, p_BoBcm_B, I_BBcm_B = \
        InertialParameterConverter.pi_cm_to_urdf(pi_cm)

    # This will have to change when function can handle more than one geometry.
<<<<<<< HEAD
    mu = str(frictions.item())
=======
    mu = str(friction_coeffs.item())
>>>>>>> 26257b33

    body_inertial_element = UrdfFindOrDefault.find(element, _INERTIAL)

    UrdfFindOrDefault.find(body_inertial_element, _MASS).set(_VALUE, mass)
    UrdfFindOrDefault.find(body_inertial_element, _ORIGIN).set(_XYZ, p_BoBcm_B)

    body_inertia_element = UrdfFindOrDefault.find(body_inertial_element,
                                                  _INERTIA)
    body_inertia_element.attrib = dict(zip(_INERTIAL_ATTRIBUTES, I_BBcm_B))

    for geometry in geometries:
        collision_element = UrdfFindOrDefault.find(element, _COLLISION)
        visual_element = UrdfFindOrDefault.find(element, _VISUAL)
        geometry_elements = [
            UrdfFindOrDefault.find(collision_element, _GEOMETRY),
            UrdfFindOrDefault.find(visual_element, _GEOMETRY)
        ]
        
        (shape_tag, shape_attributes) = \
            UrdfGeometryRepresentationFactory.representation(geometry,
                                                             output_dir)
        for geometry_element in geometry_elements:
            shape_element = UrdfFindOrDefault.find(geometry_element, shape_tag)
            shape_element.attrib = shape_attributes

        prox_props_element = UrdfFindOrDefault.find(collision_element,
            _DRAKE_PROXIMITY_PROPERTIES)
<<<<<<< HEAD
        UrdfFindOrDefault.find(prox_props_element, _DRAKE_FRICTION).set(
=======
        UrdfFindOrDefault.find(prox_props_element, _DRAKE_MU_STATIC).set(
>>>>>>> 26257b33
            _VALUE, mu)


def represent_multibody_terms_as_urdfs(multibody_terms: MultibodyTerms,
                                       output_dir: str) -> Dict[str, str]:
    """Renders the current parameterization of multibody terms as a
    set of urdfs.

    Args:
        multibody_terms: Multibody dynamics representation to convert.
        output_dir: File directory to store helper files (e.g., meshes).
    Returns:
        Dictionary of (urdf name, urdf XML string) pairs.
    Warning:
        For now, assumes that each URDF link element ``e`` gets modeled as a
        corresponding body ``b`` with ``b.name() == e.get("name")``.
        Drake however does not guarantee this relationship. A more stable
        implementation would be to directly edit the MultibodyPlant, but this
        would make the representation less portable.
    """
    # pylint: disable=too-many-locals
    urdf_xml = {}
    _, all_body_ids = \
        drake_utils.get_all_inertial_bodies(
            multibody_terms.plant_diagram.plant,
            multibody_terms.plant_diagram.model_ids)
    pi_cm = multibody_terms.lagrangian_terms.pi_cm()

    for urdf_name, urdf in multibody_terms.urdfs.items():

        # assumes urdf name mirrors model name
        model_instance_index = \
            multibody_terms.plant_diagram.plant.GetModelInstanceByName(
                urdf_name)

        urdf_tree = ElementTree.parse(urdf)

        for element in urdf_tree.iter():
            if element.tag == "link":
                body_id = drake_utils.unique_body_identifier(
                    multibody_terms.plant_diagram.plant,
                    multibody_terms.plant_diagram.plant.GetBodyByName(
                        element.get("name"), model_instance_index))
                if body_id not in all_body_ids:
                    # body does not have inertial attributes,
                    # for instance, the world body.
                    continue
                body_index = all_body_ids.index(body_id)
                body_geometry_indices = \
                    multibody_terms.geometry_body_assignment[body_id]
                body_geometries = [
                    cast(CollisionGeometry,
                         multibody_terms.contact_terms.geometries[index])
                    for index in body_geometry_indices
                ]
<<<<<<< HEAD
                body_frictions = \
=======
                body_friction_coeffs = \
>>>>>>> 26257b33
                    multibody_terms.contact_terms.friction_coefficients[
                        body_geometry_indices
                    ]
                fill_link_with_parameterization(element, pi_cm[body_index, :],
<<<<<<< HEAD
                                                body_geometries, body_frictions,
=======
                                                body_geometries,
                                                body_friction_coeffs,
>>>>>>> 26257b33
                                                output_dir)

        register_namespace('drake', _DRAKE_URL)
        system_urdf_representation = ElementTree.tostring(
            urdf_tree.getroot(), encoding="utf-8").decode("utf-8")
        urdf_xml[
            urdf_name] = f'<?xml version="1.0"?>\n{system_urdf_representation}'
    return urdf_xml<|MERGE_RESOLUTION|>--- conflicted
+++ resolved
@@ -34,19 +34,11 @@
 _SPHERE = "sphere"
 _CYLINDER = "cylinder"
 _MESH = "mesh"
-<<<<<<< HEAD
-_DRAKE = "{https://drake.mit.edu/}"
-_PROXIMITY_PROPERTIES = "proximity_properties"
-_DRAKE_PROXIMITY_PROPERTIES = _DRAKE + _PROXIMITY_PROPERTIES
-_FRICTION = "mu_static"
-_DRAKE_FRICTION = _DRAKE + _FRICTION
-=======
 _DRAKE_URL = "https://drake.mit.edu/"
 _PROXIMITY_PROPERTIES = "proximity_properties"
 _DRAKE_PROXIMITY_PROPERTIES = '{' + _DRAKE_URL + '}' + _PROXIMITY_PROPERTIES
 _MU_STATIC = "mu_static"
 _DRAKE_MU_STATIC = '{' + _DRAKE_URL + '}' + _MU_STATIC
->>>>>>> 26257b33
 
 # attributes
 _VALUE = "value"
@@ -77,13 +69,8 @@
     _INERTIA: [],
     _INERTIAL: [_ORIGIN, _MASS, _INERTIA],
     _GEOMETRY: [],
-<<<<<<< HEAD
-    _DRAKE_FRICTION: [],
-    _DRAKE_PROXIMITY_PROPERTIES: [_DRAKE_FRICTION],
-=======
     _DRAKE_MU_STATIC: [],
     _DRAKE_PROXIMITY_PROPERTIES: [_DRAKE_MU_STATIC],
->>>>>>> 26257b33
     _VISUAL: [_GEOMETRY, _ORIGIN],
     _COLLISION: [_GEOMETRY, _ORIGIN, _DRAKE_PROXIMITY_PROPERTIES],
     _BOX: [],
@@ -117,11 +104,7 @@
     _VISUAL: {},
     _COLLISION: {},
     _DRAKE_PROXIMITY_PROPERTIES: {},
-<<<<<<< HEAD
-    _DRAKE_FRICTION: _SCALAR_ATTR
-=======
     _DRAKE_MU_STATIC: _SCALAR_ATTR
->>>>>>> 26257b33
 }
 """Default element attributes for URDFs.
 
@@ -273,11 +256,7 @@
 
 def fill_link_with_parameterization(element: ElementTree.Element, pi_cm: Tensor,
                                     geometries: List[CollisionGeometry],
-<<<<<<< HEAD
-                                    frictions: Tensor,
-=======
                                     friction_coeffs: Tensor,
->>>>>>> 26257b33
                                     output_dir: str) -> None:
     """Convert pytorch inertial and geometric representations to URDF elements.
 
@@ -286,13 +265,8 @@
         pi_cm: (10,) inertial representation of link in ``pi_cm``
                 parameterization.
         geometries: All geometries attached to body.
-<<<<<<< HEAD
-        frictions: All friction coefficients associated with each geometry.  The
-          ``Tensor`` will be of shape ``(len(geometries),)``.
-=======
         friction_coeffs: All friction coefficients associated with each
           geometry.  The ``Tensor`` will be of shape ``(len(geometries),)``.
->>>>>>> 26257b33
         output_dir: File directory to store helper files (e.g., meshes).
 
     Warning:
@@ -309,11 +283,7 @@
         InertialParameterConverter.pi_cm_to_urdf(pi_cm)
 
     # This will have to change when function can handle more than one geometry.
-<<<<<<< HEAD
-    mu = str(frictions.item())
-=======
     mu = str(friction_coeffs.item())
->>>>>>> 26257b33
 
     body_inertial_element = UrdfFindOrDefault.find(element, _INERTIAL)
 
@@ -341,11 +311,7 @@
 
         prox_props_element = UrdfFindOrDefault.find(collision_element,
             _DRAKE_PROXIMITY_PROPERTIES)
-<<<<<<< HEAD
-        UrdfFindOrDefault.find(prox_props_element, _DRAKE_FRICTION).set(
-=======
         UrdfFindOrDefault.find(prox_props_element, _DRAKE_MU_STATIC).set(
->>>>>>> 26257b33
             _VALUE, mu)
 
 
@@ -401,21 +367,13 @@
                          multibody_terms.contact_terms.geometries[index])
                     for index in body_geometry_indices
                 ]
-<<<<<<< HEAD
-                body_frictions = \
-=======
                 body_friction_coeffs = \
->>>>>>> 26257b33
                     multibody_terms.contact_terms.friction_coefficients[
                         body_geometry_indices
                     ]
                 fill_link_with_parameterization(element, pi_cm[body_index, :],
-<<<<<<< HEAD
-                                                body_geometries, body_frictions,
-=======
                                                 body_geometries,
                                                 body_friction_coeffs,
->>>>>>> 26257b33
                                                 output_dir)
 
         register_namespace('drake', _DRAKE_URL)
