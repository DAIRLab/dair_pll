r"""Classes for generating and managing datasets for experiments.

Centers around the :class:`SystemDataManager` type, which transforms a set of
trajectories saved to disc for various tasks encountered during an
experiment. This module also contains utilities for generating simulation data
from a :class:`~dair_pll.system.System`\ ."""
import time
from dataclasses import dataclass
from typing import List, Tuple, Union, Type, Optional
import pdb

import torch
from torch import Tensor
from torch.utils.data import Dataset

from dair_pll import file_utils
from dair_pll.state_space import CenteredSampler, \
    GaussianWhiteNoiser, UniformSampler, UniformWhiteNoiser
from dair_pll.system import System


@dataclass
class DataGenerationConfig:
    """:func:`~dataclasses.dataclass` for configuring generation of a
    trajectory dataset."""
    # pylint: disable=too-many-instance-attributes
    n_pop: float = 16384
    r"""Total number of trajectories to select from, ``>= 0``\ ."""
    traj_len: int = 80
    r"""Trajectory length, ``>= 1``\ ."""
    x_0: Tensor = Tensor()
    """Nominal initial states."""
    sampler_type: Type[CenteredSampler] = UniformSampler
    r"""Distribution for sampling around :attr:`x_0`\ ."""
    sampler_ranges: Tensor = Tensor()
    r"""``(2 * n_v)`` size of perturbations sampled around :attr:`x_0`\ ."""
    noiser_type: Union[Type[GaussianWhiteNoiser], Type[UniformWhiteNoiser]] = \
        GaussianWhiteNoiser
    """Type of noise to add to data."""
    static_noise: Tensor = Tensor()
    """``(2 * n_v)`` sampler ranges for constant-in-time trajectory noise."""
    dynamic_noise: Tensor = Tensor()
    """``(2 * n_v)`` sampler ranges for i.i.d.-in-time trajectory noise."""


@dataclass
class DataConfig:
    """:func:`~dataclasses.dataclass` for configuring a trajectory dataset."""
    # pylint: disable=too-many-instance-attributes
    dt: float = 1e-3
    r"""Time step, ``> 0``\ ."""
    train_fraction: float = 0.5
    r"""Fraction of training trajectories to select, ``<= 1, >= 0``\ ."""
    valid_fraction: float = 0.25
    r"""Fraction of validation trajectories to select, ``<= 1, >= 0``\ ."""
    test_fraction: float = 0.25
    r"""Fraction of testing trajectories to select, ``<= 1, >= 0``\ ."""
    t_skip: int = 0
    """Index of first time to predict from ``>=`` :attr:`t_history` ``- 1``."""
    t_history: int = 1
    r"""Number of steps in initial condition for prediction, ``>= 1``\ ."""
    t_prediction: int = 1
    r"""Number of future steps to use during training/evaluation, ``>= 1``\ ."""
    generation_config: Optional[DataGenerationConfig] = None
    """Optionally, signals generation of data from given system."""
    import_directory: Optional[str] = None
    """Alternatively, signals data import from separate directory."""
    dynamic_updates_from: Optional[int] = None
    """Alternatively, loads dynamically, but blocks on initial size set."""
    n_import: Optional[int] = 512
    """Number of trajectories to either generate or randomly sample from storage."""


class TrajectorySliceDataset(Dataset):
    """Dataset of trajectory slices for training.

    Given a list of trajectories

    """
    in_slices: List[Tensor]
    out_slices: List[Tensor]

    def __init__(self,
                 trajectories: List[Tensor],
                 t_skip: int = 0,
                 t_history: int = 1,
                 t_prediction: int = 1):
        """Initialization:

        Args:
            trajectories: test
            t_skip:
            t_history:
            t_prediction:
        """
        assert t_skip + 1 >= t_history
        self.t_skip = t_skip
        self.t_history = t_history
        self.t_prediction = t_prediction
        self.in_slices = []  # type: List[Tensor]
        self.out_slices = []  # type: List[Tensor]
        for trajectory in trajectories:
            self.add_sliced_trajectory(trajectory)

    def add_sliced_trajectory(
            self, traj: Tensor) -> Tuple[List[Tensor], List[Tensor]]:
        traj_len = traj.shape[0]
        first = self.t_skip
        last = traj_len - self.t_prediction
        in_window = self.t_history
        out_window = self.t_prediction
        assert first <= last
        for i in range(first, last):
            self.in_slices.append(traj[(i + 1 - in_window):(i + 1), :])
            self.out_slices.append(traj[(i + 1):(i + 1 + out_window), :])

    def __len__(self) -> int:
        return len(self.in_slices)

    def __getitem__(self, idx) -> Tuple[Tensor, Tensor]:
        return self.in_slices[idx], self.out_slices[idx]


@dataclass
class TrajectorySet:
    slices: TrajectorySliceDataset
    trajectories: List[Tensor]


class SystemDataManager:
    system: System
    storage: str
    config: DataConfig
    train_set: TrajectorySet
    valid_set: TrajectorySet
    test_set: TrajectorySet
    n_on_disk: int
    dataset_type: str
    subset: bool
    orig_data: List[int]


    def __init__(self, system: System, storage: str, config: DataConfig) -> \
            None:
        self.system = system
        self.storage = storage
        self.config = config

        # ensure only one data source
        do_generate = config.generation_config is not None
        do_import = config.import_directory is not None
        do_dynamics = config.dynamic_updates_from is not None
        assert (int(do_generate) + int(do_import) + int(do_dynamics)) == 1

        if do_generate:
            self.generate()
            self.dataset_type = 'sim'

        elif do_import:
<<<<<<< HEAD
            self.orig_data = file_utils.import_data_to_storage(
                                    config.storage,
                                    config.import_directory,
                                    num=config.n_import)
            self.dataset_type = 'static'
=======
            file_utils.import_data_to_storage(self.storage,
                                              config.import_directory)
>>>>>>> 89b95a25

        else:
            print("Waiting for minimum trajectory count...")
            n_on_disk = file_utils.get_trajectory_count(self.storage)
            while n_on_disk < config.dynamic_updates_from:
                n_on_disk = file_utils.get_trajectory_count(self.storage)
                time.sleep(1)
            print("Minimum trajectory count reached!")
            self.dataset_type = 'dynamic'

        self.n_on_disk = file_utils.get_trajectory_count(self.storage)

        self.get_trajectory_split()

    def generate_trajectory_set(self, N: int, T: int) -> List[Tensor]:
        assert N >= 0
        assert T >= 1
        config = self.config
        assert config.generation_config is not None
        generation_config = config.generation_config
        system = self.system
        starting_state = generation_config.x_0
        system.set_state_sampler(
            generation_config.sampler_type(system.space,
                                           generation_config.sampler_ranges,
                                           x_0=starting_state))

        trajectories = []
        for i in range(N):
            xtraj, carry = system.sample_trajectory(T)
            trajectories.append(xtraj)
        return self.noised_trajectories(trajectories)

    def make_trajectory_set(self, trajectories: List[Tensor]) -> TrajectorySet:
        config = self.config
        slice_dataset = TrajectorySliceDataset(trajectories, config.t_skip,
                                               config.t_history,
                                               config.t_prediction)
        return TrajectorySet(slices=slice_dataset, trajectories=trajectories)

    def generate(self) -> None:
        config = self.config
        assert config.generation_config is not None
        traj_len = config.generation_config.traj_len
        n_pop = config.generation_config.n_pop
        n_generated = file_utils.get_trajectory_count(self.storage)
        n_set = 30
        while n_generated < n_pop:
            traj_i = self.generate_trajectory_set(n_set, traj_len)
            n_generated = file_utils.get_trajectory_count(self.storage)
            if n_generated == n_pop:
                break
            n_set = min(n_set, n_pop - n_generated)
            for i in range(n_set):
                torch.save(
                    traj_i[i],
                    file_utils.trajectory_file(self.storage, n_generated + i))

    def get_trajectories(self, N_begin: int, N_end: int,
                         N_requested: int) -> List[Tensor]:
        n_on_disk = self.n_on_disk
        assert n_on_disk >= N_end
        trajectory_order = torch.randperm(N_end - N_begin) + N_begin
        selection = trajectory_order[:N_requested]

<<<<<<< HEAD
        self.ordered_set_indices = selection

        data = [torch.load(file_utils.trajectory_file(self.config.storage, i))
                for i in selection]
=======
        data = [
            torch.load(file_utils.trajectory_file(self.storage, i))
            for i in selection
        ]
>>>>>>> 89b95a25
        return data

    def noised_trajectories(self, traj_set: List[Tensor]):
        config = self.config
        assert config.generation_config is not None
        generation_config = config.generation_config
        noiser = generation_config.noiser_type(self.system.space)
        noised_trajectories = []
        for traj in traj_set:
            static_disturbed = noiser.noise(traj,
                                            generation_config.static_noise,
                                            independent=False)
            dynamic_disturbed = noiser.noise(static_disturbed,
                                             generation_config.dynamic_noise)
            dynamic_disturbed = self.system.space.project_derivative(
                dynamic_disturbed, config.dt)
            noised_trajectories.append(dynamic_disturbed)
        return noised_trajectories

    def get_trajectory_split(
            self) -> Tuple[TrajectorySet, TrajectorySet, TrajectorySet]:

        config = self.config
        n_on_disk = self.n_on_disk
        if not hasattr(self, 'train_set'):
            N_train = round(n_on_disk * config.train_fraction)
            N_valid = round(n_on_disk * config.valid_fraction)
            N_test = round(n_on_disk * config.test_fraction)
            N_test = min(N_test, n_on_disk - N_train - N_valid)
            N_tot = sum([N_train, N_test, N_valid])

            traj_set = self.get_trajectories(0, n_on_disk, N_tot)

            train_traj = traj_set[:N_train]
            traj_set = traj_set[N_train:]

            valid_traj = traj_set[:N_valid]
            test_traj = traj_set[N_valid:]

            self.train_indices = self.ordered_set_indices[:N_train]
            traj_indices = self.ordered_set_indices[N_train:]
            self.valid_indices = traj_indices[:N_valid]
            self.test_indices = traj_indices[N_valid:]

            self.train_set = self.make_trajectory_set(train_traj)
            self.valid_set = self.make_trajectory_set(valid_traj)
            self.test_set = self.make_trajectory_set(test_traj)
        elif config.dynamic_updates_from:
            # update trajectory sets
            n_on_disk_new = file_utils.get_trajectory_count(self.storage)
            if n_on_disk_new != n_on_disk:
                new_count = n_on_disk_new - n_on_disk
                self.n_on_disk = n_on_disk_new
                N_train = round(new_count * config.train_fraction)
                N_valid = round(new_count * config.valid_fraction)
                N_test = round(new_count * config.test_fraction)
                N_tot = sum([N_train, N_test, N_valid])
                new_traj_set = self.get_trajectories(n_on_disk, n_on_disk_new,
                                                     N_tot)
                train_traj = new_traj_set[:N_train]
                new_traj_set = new_traj_set[N_train:]

                valid_traj = new_traj_set[:N_valid]
                test_traj = new_traj_set[N_valid:]

                sets = (self.train_set, self.valid_set, self.test_set)
                trajectory_lists = (train_traj, valid_traj, test_traj)
                for set, trajectory_list in zip(sets, trajectory_lists):
                    set.trajectories.extend(trajectory_list)
                    for trajectory in trajectory_list:
                        set.slices.add_sliced_trajectory(trajectory)
        return self.train_set, self.valid_set, self.test_set<|MERGE_RESOLUTION|>--- conflicted
+++ resolved
@@ -157,16 +157,9 @@
             self.dataset_type = 'sim'
 
         elif do_import:
-<<<<<<< HEAD
-            self.orig_data = file_utils.import_data_to_storage(
-                                    config.storage,
-                                    config.import_directory,
-                                    num=config.n_import)
-            self.dataset_type = 'static'
-=======
             file_utils.import_data_to_storage(self.storage,
-                                              config.import_directory)
->>>>>>> 89b95a25
+                                              config.import_directory,
+                                              num=config.n_import)
 
         else:
             print("Waiting for minimum trajectory count...")
@@ -232,17 +225,13 @@
         trajectory_order = torch.randperm(N_end - N_begin) + N_begin
         selection = trajectory_order[:N_requested]
 
-<<<<<<< HEAD
         self.ordered_set_indices = selection
 
-        data = [torch.load(file_utils.trajectory_file(self.config.storage, i))
-                for i in selection]
-=======
         data = [
             torch.load(file_utils.trajectory_file(self.storage, i))
             for i in selection
         ]
->>>>>>> 89b95a25
+        
         return data
 
     def noised_trajectories(self, traj_set: List[Tensor]):
