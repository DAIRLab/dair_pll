"""Drake simulation setup for multibody systems.

This file implements :py:class:`MultibodyPlantDiagram`, which instantiates
Drake simulation and visualization system for a given group of URDF files.

Visualization is done via Drake's VideoWriter. Details on using the VideoWriter
are available in the documentation for :py:mod:`dair_pll.vis_utils`.

In order to make the Drake states compatible with available
:py:class:`~dair_pll.state_space.StateSpace` inheriting classes,
users must define the drake system by a collection of URDF files, each of
which contains a model for exactly one floating- or fixed-base rigid
multibody chain. This allows for the system to be modeled as having a
:py:class:`~dair_pll.state_space.ProductSpace` state space, where each
factor space is a
:py:class:`~dair_pll.state_space.FloatingBaseSpace`
or :py:class:`~dair_pll.state_space.FixedBaseSpace`.
"""
from __future__ import annotations

from dataclasses import dataclass, field
from typing import Tuple, Dict, List, Optional, Union, Type, cast, \
    TypeAlias

import numpy as np
from pydrake.autodiffutils import AutoDiffXd  # type: ignore
# pylint: disable-next=import-error
from pydrake.geometry import HalfSpace, SceneGraph  # type: ignore
# pylint: disable-next=import-error
from pydrake.geometry import SceneGraphInspector_, GeometryId  # type: ignore
from pydrake.math import RigidTransform, RollPitchYaw, \
    RigidTransform_  # type: ignore
from pydrake.multibody.parsing import Parser  # type: ignore
from pydrake.multibody.plant import AddMultibodyPlantSceneGraph, \
    CoulombFriction_  # type: ignore
from pydrake.multibody.plant import CoulombFriction  # type: ignore
from pydrake.multibody.plant import MultibodyPlant  # type: ignore
from pydrake.multibody.plant import MultibodyPlant_  # type: ignore
from pydrake.multibody.tree import ModelInstanceIndex  # type: ignore
from pydrake.multibody.tree import SpatialInertia_  # type: ignore
from pydrake.multibody.tree import world_model_instance, Body_  # type: ignore
from pydrake.symbolic import Expression  # type: ignore
from pydrake.systems.analysis import Simulator  # type: ignore
from pydrake.systems.framework import DiagramBuilder, \
    DiagramBuilder_  # type: ignore
# pylint: disable-next=import-error
from pydrake.visualization import VideoWriter  # type: ignore

from dair_pll import state_space

WORLD_GROUND_PLANE_NAME = "world_ground_plane"
DRAKE_MATERIAL_GROUP = 'material'
DRAKE_FRICTION_PROPERTY = 'coulomb_friction'
N_DRAKE_FLOATING_BODY_VELOCITIES = 6
DEFAULT_DT = 1e-3

GROUND_COLOR = np.array([0.5, 0.5, 0.5, 0.1])

<<<<<<< HEAD
CAM_FOV = np.pi/6
=======
CAM_FOV = np.pi / 5
>>>>>>> 89b95a25
VIDEO_PIXELS = [480, 640]
FPS = 30

# TODO currently hard-coded camera pose could eventually be dynamically chosen
# to fit the actual trajectory.
SENSOR_RPY = np.array([-np.pi / 2, 0, np.pi / 2])
SENSOR_POSITION = np.array([2., 0., 0.2])
SENSOR_POSE = RigidTransform(
    RollPitchYaw(SENSOR_RPY).ToQuaternion(), SENSOR_POSITION)

MultibodyPlantFloat: TypeAlias = cast(Type, MultibodyPlant_[float])
MultibodyPlantAutoDiffXd: TypeAlias = cast(Type, MultibodyPlant_[AutoDiffXd])
MultibodyPlantExpression: TypeAlias = cast(Type, MultibodyPlant_[Expression])
DrakeMultibodyPlant = Union[MultibodyPlantFloat, MultibodyPlantAutoDiffXd,
                            MultibodyPlantExpression]

BodyFloat: TypeAlias = cast(Type, Body_[float])
BodyAutoDiffXd: TypeAlias = cast(Type, Body_[AutoDiffXd])
BodyExpression: TypeAlias = cast(Type, Body_[Expression])
DrakeBody = Union[BodyFloat, BodyAutoDiffXd, BodyExpression]

SpatialInertiaFloat: TypeAlias = cast(Type, SpatialInertia_[float])
SpatialInertiaAutoDiffXd: TypeAlias = cast(Type, SpatialInertia_[AutoDiffXd])
SpatialInertiaExpression: TypeAlias = cast(Type, SpatialInertia_[Expression])
DrakeSpatialInertia = Union[SpatialInertiaFloat, SpatialInertiaAutoDiffXd,
                            SpatialInertiaExpression]
#:
SceneGraphInspectorFloat: TypeAlias = cast(Type, SceneGraphInspector_[float])
SceneGraphInspectorAutoDiffXd: TypeAlias = cast(
    Type, SceneGraphInspector_[AutoDiffXd])
DrakeSceneGraphInspector = Union[SceneGraphInspectorFloat,
                                 SceneGraphInspectorAutoDiffXd]
#:
DiagramBuilderFloat: TypeAlias = cast(Type, DiagramBuilder_[float])
DiagramBuilderAutoDiffXd: TypeAlias = cast(Type, DiagramBuilder_[AutoDiffXd])
DiagramBuilderExpression: TypeAlias = cast(Type, DiagramBuilder_[Expression])
DrakeDiagramBuilder = Union[DiagramBuilderFloat, DiagramBuilderAutoDiffXd,
                            DiagramBuilderExpression]
#:
UniqueBodyIdentifier = str


def get_bodies_in_model_instance(
        plant: DrakeMultibodyPlant,
        model_instance_index: ModelInstanceIndex) -> List[DrakeBody]:
    """Get list of body names associated with model instance.

    Args:
        plant:
        model_instance_index:
    """
    body_indices = plant.GetBodyIndices(model_instance_index)
    return [plant.get_body(body_index) for body_index in body_indices]


def get_body_names_in_model_instance(
        plant: DrakeMultibodyPlant,
        model_instance_index: ModelInstanceIndex) -> List[str]:
    """Get list of body names associated with model instance."""
    bodies = get_bodies_in_model_instance(plant, model_instance_index)
    return [body.name() for body in bodies]


def unique_body_identifier(plant: DrakeMultibodyPlant,
                           body: DrakeBody) -> UniqueBodyIdentifier:
    """Unique string identifier for given ``Body_``."""
    return f'{plant.GetModelInstanceName(body.model_instance())}_{body.name()}'


def get_all_bodies(
    plant: DrakeMultibodyPlant, model_instance_indices: List[ModelInstanceIndex]
) -> Tuple[List[DrakeBody], List[UniqueBodyIdentifier]]:
    """Get all bodies in plant's models."""
    bodies = []
    for model_instance_index in model_instance_indices:
        bodies.extend(get_bodies_in_model_instance(plant, model_instance_index))
    return bodies, [unique_body_identifier(plant, body) for body in bodies]


def get_all_inertial_bodies(
    plant: DrakeMultibodyPlant, model_instance_indices: List[ModelInstanceIndex]
) -> Tuple[List[DrakeBody], List[UniqueBodyIdentifier]]:
    """Get all bodies that should have inertial parameters in plant."""
    return get_all_bodies(plant, [
        model_index for model_index in model_instance_indices
        if model_index != world_model_instance()
    ])


@dataclass
class CollisionGeometrySet:
    r""":py:func:`dataclasses.dataclass` for tracking object collisions."""
    ids: List[GeometryId] = field(default_factory=list)
    r"""List of geometries that may collide."""
    frictions: List[CoulombFriction] = field(
        default_factory=dict)  # type: ignore
    r"""List of coulomb friction coefficients for the geometries."""
    collision_candidates: List[Tuple[int, int]] = field(
        default_factory=dict)  # type: ignore
    r"""Pairs of geometries that may collide."""


def get_collision_geometry_set(
        inspector: DrakeSceneGraphInspector) -> CollisionGeometrySet:
    """Get colliding geometries, frictional properties, and corresponding
    collision pairs in a scene.

    Args:
        inspector: Inspector of scene graph.

    Returns:
        List of geometries that are candidates for at least one collision.
        Pairs of indices in geometry list that potentially collide.
    """
    geometry_ids: List[GeometryId] = []
    geometry_pairs: List[Tuple[int, int]] = []
    coulomb_frictions: List[CoulombFriction] = []

    for geometry_id_a, geometry_id_b in inspector.GetCollisionCandidates():
        for geometry_id in [geometry_id_a, geometry_id_b]:
            if geometry_id not in geometry_ids:
                geometry_ids.append(geometry_id)
        geometry_index_a = geometry_ids.index(geometry_id_a)
        geometry_index_b = geometry_ids.index(geometry_id_b)
        geometry_pairs.append((geometry_index_a, geometry_index_b))

    for geometry_id in geometry_ids:
        proximity_properties = inspector.GetProximityProperties(geometry_id)
        coulomb_frictions.append(
            proximity_properties.GetProperty(DRAKE_MATERIAL_GROUP,
                                             DRAKE_FRICTION_PROPERTY))

    return CollisionGeometrySet(ids=geometry_ids,
                                frictions=coulomb_frictions,
                                collision_candidates=geometry_pairs)


def add_plant_from_urdfs(
        builder: DrakeDiagramBuilder, urdfs: Dict[str, str], dt: float
) -> Tuple[List[ModelInstanceIndex], MultibodyPlant, SceneGraph]:
    """Add plant to builder with prescribed URDF models.

    Generates a world containing each given URDF as a model instance.

    Args:
        builder: Diagram builder to add plant to
        urdfs: Names and corresponding URDFs to add as models to plant.
        dt: Time step of plant in seconds.

    Returns:
        Named dictionary of model instances returned by
        ``AddModelFromFile``.
        New plant, which has been added to builder.
        Scene graph associated with new plant.
    """
    plant, scene_graph = AddMultibodyPlantSceneGraph(builder, dt)
    parser = Parser(plant)

    # Build [model instance index] list, starting with world model, which is
    # always added by default.
    model_ids = [world_model_instance()]
    model_ids.extend(
        [parser.AddModelFromFile(urdf, name) for name, urdf in urdfs.items()])

    return model_ids, plant, scene_graph


class MultibodyPlantDiagram:
    """Constructs and manages a diagram, simulator, and optionally a visualizer
    for a multibody system described in a list of URDF's.

    This minimal diagram consists of a ``MultibodyPlant``, ``SceneGraph``, and
    optionally a ``VideoWriter`` hooked up in the typical fashion.

    From the ``MultibodyPlant``, ``MultibodyPlantDiagram`` can infer the
    corresponding ``StateSpace`` from the dimension of the associated
    velocity vectors in the plant's context, via the one-chain-per-file
    assumption.
    """
    # pylint: disable=too-few-public-methods
    sim: Simulator
    plant: MultibodyPlant
    scene_graph: SceneGraph
    visualizer: Optional[VideoWriter]
    model_ids: List[ModelInstanceIndex]
    collision_geometry_set: CollisionGeometrySet
    space: state_space.ProductSpace

    def __init__(self,
                 urdfs: Dict[str, str],
                 dt: float = DEFAULT_DT,
                 visualization_file: Optional[str] = None) -> None:
        r"""Initialization generates a world containing each given URDF as a
        model instance, and a corresponding Drake ``Simulator`` set up to
        trigger a state update every ``dt``.

        By default, a ground plane is added at world height ``z = 0``.

        Args:
            urdfs: Names and corresponding URDFs to add as models to plant.
            dt: Time step of plant in seconds.
            visualization_file: Optional output GIF filename for trajectory
              visualization.
        """
        builder = DiagramBuilder()
        model_ids, plant, scene_graph = add_plant_from_urdfs(builder, urdfs, dt)

        # Add visualizer to diagram if enabled. Sets ``delete_prefix_on_load``
        # to False, in the hopes of saving computation time; may cause
        # re-initialization to produce erroneous visualizations.
        visualizer = None
        if visualization_file:
            visualizer = VideoWriter.AddToBuilder(filename=visualization_file,
                                                  builder=builder,
                                                  sensor_pose=SENSOR_POSE,
                                                  fps=FPS,
                                                  width=VIDEO_PIXELS[1],
                                                  height=VIDEO_PIXELS[0],
                                                  fov_y=CAM_FOV)

        # Adds ground plane at ``z = 0``
        halfspace_transform = RigidTransform_[float]()
        friction = CoulombFriction_[float](1.0, 1.0)
        plant.RegisterCollisionGeometry(plant.world_body(), halfspace_transform,
                                        HalfSpace(), WORLD_GROUND_PLANE_NAME,
                                        friction)
        plant.RegisterVisualGeometry(plant.world_body(), halfspace_transform,
                                     HalfSpace(), WORLD_GROUND_PLANE_NAME,
                                     GROUND_COLOR)

        # get collision candidates before default context filters for proximity.
        self.collision_geometry_set = get_collision_geometry_set(
            scene_graph.model_inspector())

        # Builds and initialize simulator from diagram
        plant.Finalize()
        diagram = builder.Build()
        diagram.CreateDefaultContext()
        sim = Simulator(diagram)
        sim.Initialize()
        sim.set_publish_every_time_step(False)

        self.sim = sim
        self.plant = plant
        self.scene_graph = scene_graph
        self.visualizer = visualizer
        self.model_ids = model_ids
        self.space = self.generate_state_space()

    def generate_state_space(self) -> state_space.ProductSpace:
        """Generate ``StateSpace`` object for plant.

        Under the one-chain-per-model assumption, iteratively constructs a
        ``ProductSpace`` representation for the state of the ``MultibodyPlant``.

        Returns:
            State space of the diagram's underlying multibody system.
        """
        plant = self.plant

        spaces = []  # type: List[state_space.StateSpace]
        for model_id in self.model_ids:
            if plant.HasUniqueFreeBaseBody(model_id):
                # Ensures quaternion is used to model rotation, instead of
                # XYZMobilizer, for instance.
                free_body = plant.GetUniqueFreeBaseBodyOrThrow(model_id)
                assert free_body.has_quaternion_dofs()

                n_joints = plant.num_velocities(
                    model_id) - N_DRAKE_FLOATING_BODY_VELOCITIES
                spaces.append(state_space.FloatingBaseSpace(n_joints))
            else:
                n_joints = plant.num_velocities(model_id)
                spaces.append(state_space.FixedBaseSpace(n_joints))

        return state_space.ProductSpace(spaces)<|MERGE_RESOLUTION|>--- conflicted
+++ resolved
@@ -56,11 +56,7 @@
 
 GROUND_COLOR = np.array([0.5, 0.5, 0.5, 0.1])
 
-<<<<<<< HEAD
 CAM_FOV = np.pi/6
-=======
-CAM_FOV = np.pi / 5
->>>>>>> 89b95a25
 VIDEO_PIXELS = [480, 640]
 FPS = 30
 
