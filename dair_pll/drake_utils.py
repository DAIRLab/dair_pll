"""Drake simulation setup for multibody systems.

This file implements :py:class:`MultibodyPlantDiagram`, which instantiates
Drake simulation and visualization system for a given group of URDF files.

Visualization is done via Drake's VideoWriter. Details on using the VideoWriter
are available in the documentation for :py:mod:`dair_pll.vis_utils`.

In order to make the Drake states compatible with available
:py:class:`~dair_pll.state_space.StateSpace` inheriting classes,
users must define the drake system by a collection of URDF files, each of
which contains a model for exactly one floating- or fixed-base rigid
multibody chain. This allows for the system to be modeled as having a
:py:class:`~dair_pll.state_space.ProductSpace` state space, where each
factor space is a
:py:class:`~dair_pll.state_space.FloatingBaseSpace`
or :py:class:`~dair_pll.state_space.FixedBaseSpace`.
"""
from __future__ import annotations

from dataclasses import dataclass, field
from typing import Tuple, Dict, List, Optional, Mapping, cast, Union, Type

import numpy as np
import os
import os.path as op
<<<<<<< HEAD
import pdb
=======
>>>>>>> d0e41131

from pydrake.autodiffutils import AutoDiffXd  # type: ignore
from pydrake.geometry import HalfSpace, SceneGraph  # type: ignore
from pydrake.geometry import SceneGraphInspector_, GeometryId  # type: ignore
from pydrake.math import RigidTransform, RollPitchYaw  # type: ignore
from pydrake.multibody.parsing import Parser  # type: ignore
from pydrake.multibody.plant import AddMultibodyPlantSceneGraph  # type: ignore
from pydrake.multibody.plant import CoulombFriction  # type: ignore
from pydrake.multibody.plant import MultibodyPlant  # type: ignore
from pydrake.multibody.plant import MultibodyPlant_  # type: ignore
from pydrake.multibody.tree import ModelInstanceIndex  # type: ignore
from pydrake.multibody.tree import SpatialInertia_  # type: ignore
from pydrake.multibody.tree import world_model_instance, Body_  # type: ignore
from pydrake.symbolic import Expression  # type: ignore
from pydrake.systems.analysis import Simulator  # type: ignore
from pydrake.systems.framework import DiagramBuilder  # type: ignore
from pydrake.visualization import VideoWriter  # type: ignore

from dair_pll import state_space
from dair_pll import file_utils

WORLD_GROUND_PLANE_NAME = "world_ground_plane"
DRAKE_MATERIAL_GROUP = 'material'
DRAKE_FRICTION_PROPERTY = 'coulomb_friction'
N_DRAKE_FLOATING_BODY_VELOCITIES = 6
DEFAULT_DT = 1e-3

GROUND_COLOR = np.array([0.5, 0.5, 0.5, 0.1])

<<<<<<< HEAD
CAM_FOV = np.pi/4
VIDEO_PIXELS = [480, 640]
FPS = 30
SENSOR_POSE = RigidTransform(RollPitchYaw([-np.pi/2, 0, np.pi/2]), [1.2, 0, 0.2])
if 'PLL_EXPERIMENT' in os.environ:
    EXP_NAME = os.environ['PLL_EXPERIMENT']
    VIDEO_FILENAME = op.join(file_utils.temp_dir(
                     op.join(file_utils.RESULTS_DIR, EXP_NAME)), 'output.gif')
else:
    VIDEO_FILENAME = 'dummy_filename.gif'
    print(f'Warning:  Using a dummy video filename {VIDEO_FILENAME} because ' +
          f'PLL_EXPERIMENT environment variable not set.')
=======
CAM_FOV = np.pi/5
VIDEO_PIXELS = [480, 640]
FPS = 30
SENSOR_POSE = RigidTransform(RollPitchYaw([-np.pi/2, 0, np.pi/2]), [1, 0, 0.2])
EXP_NAME = file_utils.EXP_NAME
VIDEO_FILENAME = file_utils.VIDEO_FILENAME
>>>>>>> d0e41131

DrakeTemplateType = Mapping[Type, Type]
MultibodyPlant_ = cast(DrakeTemplateType, MultibodyPlant_)
Body_ = cast(DrakeTemplateType, Body_)
SceneGraphInspector_ = cast(DrakeTemplateType, SceneGraphInspector_)
SpatialInertia_ = cast(DrakeTemplateType, SpatialInertia_)

#:
DrakeMultibodyPlant = Union[MultibodyPlant_[float], MultibodyPlant_[AutoDiffXd],
                            MultibodyPlant_[Expression]]
#:
DrakeBody = Union[Body_[float], Body_[AutoDiffXd], Body_[Expression]]

#:
DrakeSceneGraphInspector = Union[SceneGraphInspector_[float],
                                 SceneGraphInspector_[AutoDiffXd]]
#:
DrakeSpatialInertia = Union[SpatialInertia_[float], SpatialInertia_[AutoDiffXd],
                            SpatialInertia_[Expression]]
#:
UniqueBodyIdentifier = str


def get_bodies_in_model_instance(
        plant: DrakeMultibodyPlant,
        model_instance_index: ModelInstanceIndex) -> List[DrakeBody]:
    """Get list of body names associated with model instance.

    Args:
        plant:
        model_instance_index:
    """
    body_indices = plant.GetBodyIndices(model_instance_index)
    return [plant.get_body(body_index) for body_index in body_indices]


def get_body_names_in_model_instance(
        plant: DrakeMultibodyPlant,
        model_instance_index: ModelInstanceIndex) -> List[str]:
    """Get list of body names associated with model instance."""
    bodies = get_bodies_in_model_instance(plant, model_instance_index)
    return [body.name() for body in bodies]


def unique_body_identifier(plant: DrakeMultibodyPlant,
                           body: DrakeBody) -> UniqueBodyIdentifier:
    """Unique string identifier for given ``Body_``."""
    return f'{plant.GetModelInstanceName(body.model_instance())}_{body.name()}'


def get_all_bodies(
    plant: DrakeMultibodyPlant, model_instance_indices: List[ModelInstanceIndex]
) -> Tuple[List[Body_], List[UniqueBodyIdentifier]]:
    """Get all bodies in plant's models."""
    bodies = []
    for model_instance_index in model_instance_indices:
        bodies.extend(get_bodies_in_model_instance(plant, model_instance_index))
    return bodies, [unique_body_identifier(plant, body) for body in bodies]


def get_all_inertial_bodies(
    plant: DrakeMultibodyPlant, model_instance_indices: List[ModelInstanceIndex]
) -> Tuple[List[DrakeBody], List[UniqueBodyIdentifier]]:
    """Get all bodies that should have inertial parameters in plant."""
    return get_all_bodies(plant, [
        model_index for model_index in model_instance_indices
        if model_index != world_model_instance()
    ])


@dataclass
class CollisionGeometrySet:
    r""":py:func:`dataclasses.dataclass` for tracking object collisions."""
    ids: List[GeometryId] = field(default_factory=list)
    r"""List of geometries that may collide."""
    frictions: List[CoulombFriction] = field(
        default_factory=dict)  # type: ignore
    r"""List of coulomb friction coefficients for the geometries."""
    collision_candidates: List[Tuple[int, int]] = field(
        default_factory=dict)  # type: ignore
    r"""Pairs of geometries that may collide."""


def get_collision_geometry_set(
        inspector: DrakeSceneGraphInspector) -> CollisionGeometrySet:
    """Get colliding geometries, frictional properties, and corresponding
    collision pairs in a scene.

    Args:
        inspector: Inspector of scene graph.

    Returns:
        List of geometries that are candidates for at least one collision.
        Pairs of indices in geometry list that potentially collide.
    """
    geometry_ids: List[GeometryId] = []
    geometry_pairs: List[Tuple[int, int]] = []
    coulomb_frictions: List[CoulombFriction] = []

    for geometry_id_a, geometry_id_b in inspector.GetCollisionCandidates():
        for geometry_id in [geometry_id_a, geometry_id_b]:
            if geometry_id not in geometry_ids:
                geometry_ids.append(geometry_id)
        geometry_index_a = geometry_ids.index(geometry_id_a)
        geometry_index_b = geometry_ids.index(geometry_id_b)
        geometry_pairs.append((geometry_index_a, geometry_index_b))

    for geometry_id in geometry_ids:
        proximity_properties = inspector.GetProximityProperties(geometry_id)
        coulomb_frictions.append(
            proximity_properties.GetProperty(DRAKE_MATERIAL_GROUP,
                                             DRAKE_FRICTION_PROPERTY))

    return CollisionGeometrySet(ids=geometry_ids,
                                frictions=coulomb_frictions,
                                collision_candidates=geometry_pairs)


def add_plant_from_urdfs(
        builder: DiagramBuilder, urdfs: Dict[str, str], dt: float
) -> Tuple[List[ModelInstanceIndex], MultibodyPlant, SceneGraph]:
    """Add plant to builder with prescribed URDF models.

    Generates a world containing each given URDF as a model instance.

    Args:
        builder: Diagram builder to add plant to
        urdfs: Names and corresponding URDFs to add as models to plant.
        dt: Time step of plant in seconds.

    Returns:
        Named dictionary of model instances returned by
        ``AddModelFromFile``.
        New plant, which has been added to builder.
        Scene graph associated with new plant.
    """
    plant, scene_graph = AddMultibodyPlantSceneGraph(builder, dt)
    parser = Parser(plant)

    # Build [model instance index] list, starting with world model, which is
    # always added by default.
    model_ids = [world_model_instance()]
    model_ids.extend(
        [parser.AddModelFromFile(urdf, name) for name, urdf in urdfs.items()])

    return model_ids, plant, scene_graph


class MultibodyPlantDiagram:
    """Constructs and manages a diagram, simulator, and optionally a visualizer
    for a multibody system described in a list of URDF's.

    This minimal diagram consists of a ``MultibodyPlant``, ``SceneGraph``, and
    optionally a ``VideoWriter`` hooked up in the typical fashion.

    From the ``MultibodyPlant``, ``MultibodyPlantDiagram`` can infer the
    corresponding ``StateSpace`` from the dimension of the associated
    velocity vectors in the plant's context, via the one-chain-per-file
    assumption.
    """
    # pylint: disable=too-few-public-methods
    sim: Simulator
    plant: MultibodyPlant
    scene_graph: SceneGraph
    visualizer: Optional[VideoWriter]
    model_ids: List[ModelInstanceIndex]
    collision_geometry_set: CollisionGeometrySet
    space: state_space.ProductSpace

    def __init__(self,
                 urdfs: Dict[str, str],
                 dt: float = DEFAULT_DT,
                 enable_visualizer: bool = False) -> None:
        r"""Initialization generates a world containing each given URDF as a
        model instance, and a corresponding Drake ``Simulator`` set up to
        trigger a state update every ``dt``.

        By default, a ground plane is added at world height ``z = 0``.

        Args:
            urdfs: Names and corresponding URDFs to add as models to plant.
            dt: Time step of plant in seconds.
            enable_visualizer: Whether to add visualization system to diagram.
        """
        builder = DiagramBuilder()
        model_ids, plant, scene_graph = add_plant_from_urdfs(builder, urdfs, dt)

        # Add visualizer to diagram if enabled. Sets ``delete_prefix_on_load``
        # to False, in the hopes of saving computation time; may cause
        # re-initialization to produce erroneous visualizations.
        visualizer = None
        if enable_visualizer:
            visualizer = VideoWriter.AddToBuilder(filename=VIDEO_FILENAME,
                                                  builder=builder,
                                                  sensor_pose=SENSOR_POSE,
                                                  fps=FPS,
                                                  width=VIDEO_PIXELS[1],
                                                  height=VIDEO_PIXELS[0],
                                                  fov_y=CAM_FOV)

        # Adds ground plane at ``z = 0``
        halfspace_transform = RigidTransform()
        friction = CoulombFriction(1.0, 1.0)
        plant.RegisterCollisionGeometry(plant.world_body(), halfspace_transform,
                                        HalfSpace(), WORLD_GROUND_PLANE_NAME,
                                        friction)
        plant.RegisterVisualGeometry(plant.world_body(), halfspace_transform,
                                     HalfSpace(), WORLD_GROUND_PLANE_NAME,
                                     GROUND_COLOR)

        # get collision candidates before default context filters for proximity.
        self.collision_geometry_set = get_collision_geometry_set(
            scene_graph.model_inspector())

        # Builds and initialize simulator from diagram
        plant.Finalize()
        diagram = builder.Build()
        diagram.CreateDefaultContext()
        sim = Simulator(diagram)
        sim.Initialize()
        sim.set_publish_every_time_step(False)

        self.sim = sim
        self.plant = plant
        self.scene_graph = scene_graph
        self.visualizer = visualizer
        self.model_ids = model_ids
        self.space = self.generate_state_space()

    def generate_state_space(self) -> state_space.ProductSpace:
        """Generate ``StateSpace`` object for plant.

        Under the one-chain-per-model assumption, iteratively constructs a
        ``ProductSpace`` representation for the state of the ``MultibodyPlant``.

        Returns:
            State space of the diagram's underlying multibody system.
        """
        plant = self.plant

        spaces = []  # type: List[state_space.StateSpace]
        for model_id in self.model_ids:
            if plant.HasUniqueFreeBaseBody(model_id):
                # Ensures quaternion is used to model rotation, instead of
                # XYZMobilizer, for instance.
                free_body = plant.GetUniqueFreeBaseBodyOrThrow(model_id)
                assert free_body.has_quaternion_dofs()

                n_joints = plant.num_velocities(
                    model_id) - N_DRAKE_FLOATING_BODY_VELOCITIES
                spaces.append(state_space.FloatingBaseSpace(n_joints))
            else:
                n_joints = plant.num_velocities(model_id)
                spaces.append(state_space.FixedBaseSpace(n_joints))

        return state_space.ProductSpace(spaces)<|MERGE_RESOLUTION|>--- conflicted
+++ resolved
@@ -24,10 +24,6 @@
 import numpy as np
 import os
 import os.path as op
-<<<<<<< HEAD
-import pdb
-=======
->>>>>>> d0e41131
 
 from pydrake.autodiffutils import AutoDiffXd  # type: ignore
 from pydrake.geometry import HalfSpace, SceneGraph  # type: ignore
@@ -57,27 +53,12 @@
 
 GROUND_COLOR = np.array([0.5, 0.5, 0.5, 0.1])
 
-<<<<<<< HEAD
-CAM_FOV = np.pi/4
-VIDEO_PIXELS = [480, 640]
-FPS = 30
-SENSOR_POSE = RigidTransform(RollPitchYaw([-np.pi/2, 0, np.pi/2]), [1.2, 0, 0.2])
-if 'PLL_EXPERIMENT' in os.environ:
-    EXP_NAME = os.environ['PLL_EXPERIMENT']
-    VIDEO_FILENAME = op.join(file_utils.temp_dir(
-                     op.join(file_utils.RESULTS_DIR, EXP_NAME)), 'output.gif')
-else:
-    VIDEO_FILENAME = 'dummy_filename.gif'
-    print(f'Warning:  Using a dummy video filename {VIDEO_FILENAME} because ' +
-          f'PLL_EXPERIMENT environment variable not set.')
-=======
 CAM_FOV = np.pi/5
 VIDEO_PIXELS = [480, 640]
 FPS = 30
 SENSOR_POSE = RigidTransform(RollPitchYaw([-np.pi/2, 0, np.pi/2]), [1, 0, 0.2])
 EXP_NAME = file_utils.EXP_NAME
 VIDEO_FILENAME = file_utils.VIDEO_FILENAME
->>>>>>> d0e41131
 
 DrakeTemplateType = Mapping[Type, Type]
 MultibodyPlant_ = cast(DrakeTemplateType, MultibodyPlant_)
