--- conflicted
+++ resolved
@@ -13,12 +13,8 @@
 from abc import ABC, abstractmethod
 from copy import deepcopy
 from dataclasses import dataclass, field
-<<<<<<< HEAD
-from typing import List, Tuple, Callable, Optional, Dict, cast, Type, Union
 import pdb
-=======
 from typing import List, Tuple, Callable, Optional, Dict, cast, Union
->>>>>>> f0eb4b15
 
 import numpy as np
 import torch
@@ -87,69 +83,7 @@
 
 EVALUATION_VARIABLES = [LOSS_NAME, TRAJECTORY_ERROR_NAME]
 
-<<<<<<< HEAD
-
-@dataclass
-class SystemConfig:
-    """Dummy base :py:class:`~dataclasses.dataclass` for parameters for
-    learning dynamics; all inheriting classes are expected to contain all
-    necessary configuration attributes."""
-
-
-@dataclass
-class OptimizerConfig:
-    """:func:`~dataclasses.dataclass` defining setup and usage opf a Pytorch
-    :func:`~torch.optim.Optimizer` for learning."""
-    optimizer: Type[Optimizer] = torch.optim.Adam
-    """Subclass of :py:class:`~torch.optim.Optimizer` to use."""
-    lr: Float = Float(1e-5, log=True)
-    """Learning rate."""
-    wd: Float = Float(4e-5, log=True)
-    """Weight decay."""
-    epochs: int = 10000
-    """Maximum number of epochs to optimize."""
-    patience: int = 30
-    """Number of epochs to wait for early stopping."""
-    batch_size: Int = Int(64, log=True)
-    """Size of batch for an individual gradient step."""
-
-
-@dataclass
-class SupervisedLearningExperimentConfig:
-    """:py:class:`~dataclasses.dataclass` defining setup of a
-    :py:class:`SupervisedLearningExperiment`"""
-    #  pylint: disable=too-many-instance-attributes
-    data_config: DataConfig = field(default_factory=DataConfig)
-    """Configuration for experiment's
-    :py:class:`~dair_pll.system_data_manager.SystemDataManager`."""
-    base_config: SystemConfig = field(default_factory=SystemConfig)
-    """Configuration for experiment's "base" system, from which trajectories
-    are modeled and optionally generated."""
-    learnable_config: SystemConfig = field(default_factory=SystemConfig)
-    """Configuration for system to be learned."""
-    optimizer_config: OptimizerConfig = field(default_factory=OptimizerConfig)
-    """Configuration for experiment's optimization process."""
-    storage: str = './'
-    """Folder for results/data storage. Defaults to working directory."""
-    run_name: str = 'experiment_run'
-    """Unique identifier for experiment run."""
-    run_wandb: bool = True
-    """Whether to run Weights and Biases logging."""
-    wandb_project: Optional[str] = None
-    """Optionally, a project to store results under on Weights and Biases."""
-    full_evaluation_period: int = 1
-    """How many epochs should pass between full evaluations."""
-    full_evaluation_samples: int = 5
-    """How many trajectories to save in full for experiment's summary."""
-    gen_videos: bool = False
-    """Whether to use ``VideoWriter`` to generate toss videos."""
-    update_geometry_in_videos: bool = False
-    """Whether to use learned geometry in rollout videos, primarily for
-    debugging purposes.  Does nothing if ``gen_videos == True``."""
-
-
-=======
->>>>>>> f0eb4b15
+
 #:
 EpochCallbackCallable = Callable[[int, System, Tensor, Tensor], None]
 """Type hint for extra callback to be called on each epoch of training.
@@ -232,18 +166,9 @@
         base_system = self.get_base_system()
         self.space = base_system.space
         self.loss_callback = cast(LossCallbackCallable, self.prediction_loss)
-<<<<<<< HEAD
-
-        if config.run_wandb:
-            wandb_directory = file_utils.wandb_dir(config.storage,
-                                                   config.run_name)
-            self.wandb_manager = WeightsAndBiasesManager(
-                config.run_name, wandb_directory, config.wandb_project)
-=======
         self.learning_data_manager = None
 
         file_utils.save_configuration(config.storage, config.run_name, config)
->>>>>>> f0eb4b15
 
     @abstractmethod
     def get_base_system(self) -> System:
@@ -523,33 +448,22 @@
         assert self.learning_data_manager is not None
         start_eval_time = time.time()
         statistics = {}
-<<<<<<< HEAD
+
         if (epoch % self.config.full_evaluation_period) == 0:
-            train_set, valid_set, _ = self.data_manager.get_trajectory_split()
-=======
-        if epoch > 0 and (epoch % self.config.full_evaluation_period) == 0:
             train_set, valid_set, _ = \
                 self.learning_data_manager.get_updated_trajectory_sets()
->>>>>>> f0eb4b15
+
             n_train_eval = min(len(train_set.trajectories),
                                self.config.full_evaluation_samples)
 
             n_valid_eval = min(len(valid_set.trajectories),
                                self.config.full_evaluation_samples)
 
-<<<<<<< HEAD
-            # Already calculated the training loss, so just grab a "dummy"
-            # portion of the training set (the first trajectory) to speed up the
-            # computation.
-            dummy_train_slice_set = TrajectorySliceDataset(
-                train_set.trajectories[:1])
-=======
             train_eval_set = \
                 self.learning_data_manager.make_empty_trajectory_set()
             train_eval_set.add_trajectories(
                 train_set.trajectories[:n_train_eval],
                 train_set.indices[:n_train_eval])
->>>>>>> f0eb4b15
 
             valid_eval_set = \
                 self.learning_data_manager.make_empty_trajectory_set()
@@ -673,11 +587,9 @@
 
         Returns:
             Final-epoch training loss.
-
             Best-seen validation set loss.
-
             Fully-trained system, with parameters corresponding to best-seen
-            validation loss.
+              validation loss.
         """
         checkpoint_filename = file_utils.get_model_filename(
             self.config.storage, self.config.run_name)
@@ -694,71 +606,20 @@
             batch_size=self.config.optimizer_config.batch_size.value,
             shuffle=True)
 
-<<<<<<< HEAD
-        # Setup optimization.
-        # pylint: disable=E1103
-        learned_system = self.get_learned_system(
-            torch.cat(train_set.trajectories))
-        optimizer = self.get_optimizer(learned_system)
-
-        if self.wandb_manager is not None:
-            self.wandb_manager.launch()
-            self.wandb_manager.log_config(self.config)
-
-        # Track epochs since best validation-set loss has been seen, and save
-        # model parameters from that epoch.
-        # pylint: disable=E1103
-        epochs_since_best = 0
-        best_learned_system_state = deepcopy(learned_system.state_dict())
-
-        training_loss = self.calculate_loss_no_grad_step(train_dataloader,
-                                                              learned_system)
-        best_valid_loss = self.per_epoch_evaluation(0, learned_system,
-                                                    training_loss, 0.)
-        epoch_callback(0, learned_system, training_loss, best_valid_loss)
-
-        for epoch in range(1, self.config.optimizer_config.epochs + 1):
-            if self.config.data_config.dynamic_updates_from is not None:
-                # reload training data
-
-                # get train/test/val trajectories
-                train_set, _, _ = \
-                    self.data_manager.get_trajectory_split()
-
-                # Prepare sets for training.
-                train_dataloader = DataLoader(
-                    train_set.slices,
-                    batch_size=self.config.optimizer_config.batch_size.value,
-                    shuffle=True)
-
-            learned_system.train()
-            start_train_time = time.time()
-            training_loss = self.train_epoch(train_dataloader, learned_system,
-                                             optimizer)
-            training_duration = time.time() - start_train_time
-            learned_system.eval()
-            valid_loss = self.per_epoch_evaluation(epoch, learned_system,
-                                                   training_loss,
-                                                   training_duration)
-
-            # Check for validation loss improvement.
-            if valid_loss < best_valid_loss:
-                best_valid_loss = valid_loss
-                best_learned_system_state = deepcopy(
-                    learned_system.state_dict())
-                epochs_since_best = 0
-            else:
-                epochs_since_best += 1
-
-            # Decide to early-stop or not.
-            if epochs_since_best >= self.config.optimizer_config.patience:
-                break
-
-            epoch_callback(epoch, learned_system, training_loss,
-                           best_valid_loss)
-=======
         patience = self.config.optimizer_config.patience
 
+        # Calculate losses before any parameter updates.
+        if training_state.epoch == 1:
+            training_state.best_learned_system_state = \
+                deepcopy(learned_system.state_dict())
+            training_loss = self.calculate_loss_no_grad_step(train_dataloader,
+                                                             learned_system)
+            training_state.best_valid_loss = self.per_epoch_evaluation(
+                0, learned_system, training_loss, 0.)
+            epoch_callback(0, learned_system, training_loss,
+                           training_state.best_valid_loss)
+
+        # Start training loop.
         try:
             while training_state.epoch <= self.config.optimizer_config.epochs:
                 if self.config.data_config.update_dynamically:
@@ -809,6 +670,7 @@
                     learned_system.state_dict()
                 training_state.optimizer_state = optimizer.state_dict()
                 training_state.epoch += 1
+
         finally:
             # this code should execute, even if a program exit is triggered
             # in the above try block.
@@ -818,7 +680,6 @@
             print("Saving training state...")
             torch.save(dataclasses.asdict(training_state), checkpoint_filename)
             signal.signal(signal.SIGINT, signal.SIG_DFL)
->>>>>>> f0eb4b15
 
         # Reload best parameters.
         learned_system.load_state_dict(training_state.best_learned_system_state)
@@ -874,7 +735,7 @@
                                        len(trajectories))
             slices_loader = DataLoader(trajectory_set.slices,
                                        batch_size=128,
-                                       shuffle=True)
+                                       shuffle=False)
             slices = trajectory_set.slices[:]
             all_x = cast(List[Tensor], slices[0])
             all_y = cast(List[Tensor], slices[1])
