--- conflicted
+++ resolved
@@ -29,11 +29,7 @@
 from dair_pll.hyperparameter import Float, Int
 from dair_pll.state_space import StateSpace
 from dair_pll.system import System, SystemSummary
-<<<<<<< HEAD
-from dair_pll.tensorboard_manager import TensorboardManager
-=======
 from dair_pll.wandb_manager import WeightsAndBiasesManager
->>>>>>> 89b95a25
 
 TRAIN_SET = 'train'
 VALID_SET = 'valid'
@@ -208,18 +204,12 @@
         self.data_manager = SystemDataManager(base_system, config.storage,
                                               config.data_config)
         self.loss_callback = cast(LossCallbackCallable, self.prediction_loss)
-<<<<<<< HEAD
-        # if config.run_tensorboard:
-        self.tensorboard_manager = TensorboardManager(
-            self.data_manager.get_tensorboard_folder(),
-            log_only = not config.run_tensorboard)
-=======
+
         if config.run_wandb:
             wandb_directory = file_utils.wandb_dir(config.storage,
                                                    config.run_name)
             self.wandb_manager = WeightsAndBiasesManager(
                 config.run_name, wandb_directory, config.wandb_project)
->>>>>>> 89b95a25
 
     @abstractmethod
     def get_base_system(self) -> System:
@@ -394,7 +384,6 @@
         avg_loss = cast(Tensor, sum(losses) / len(losses))
         return avg_loss
 
-<<<<<<< HEAD
     def calculate_loss_no_grad_step(self, data: DataLoader, system: System) \
         -> Tensor:
         """Evaluate learned model, without taking any gradient steps.
@@ -416,11 +405,6 @@
         avg_loss = cast(Tensor, sum(losses) / len(losses))
         return avg_loss
 
-
-    def build_epoch_vars_and_system_summary(self, learned_system: System,
-                                            statistics: Dict) -> \
-                                            Tuple[Dict, SystemSummary]:
-=======
     def base_and_learned_comparison_summary(
             self, statistics: Dict, learned_system: System) -> SystemSummary:
         """Extracts a :py:class:`~dair_pll.system.SystemSummary` that compares
@@ -438,7 +422,6 @@
 
     def write_to_wandb(self, epoch: int, learned_system: System,
                        statistics: Dict) -> None:
->>>>>>> 89b95a25
         """Extracts and writes summary of training progress to Tensorboard.
 
         Args:
@@ -450,10 +433,7 @@
             Videos and meshes packaged into a ``SystemSummary``.
         """
         # begin recording wall-clock logging time.
-<<<<<<< HEAD
-=======
         assert self.wandb_manager is not None
->>>>>>> 89b95a25
         start_log_time = time.time()
 
         epoch_vars = {}
@@ -464,16 +444,10 @@
                 if var_key in statistics:
                     epoch_vars[f'{stats_set}_{variable}'] = statistics[var_key]
 
-<<<<<<< HEAD
-        system_summary = learned_system.summary(statistics,
-            videos=self.config.gen_videos,
-            new_geometry=self.config.update_geometry_in_videos)
-=======
         learned_system_summary = learned_system.summary(statistics)
 
         comparison_summary = self.base_and_learned_comparison_summary(
             statistics, learned_system)
->>>>>>> 89b95a25
 
         epoch_vars.update(learned_system_summary.scalars)
         logging_duration = time.time() - start_log_time
@@ -481,27 +455,6 @@
         epoch_vars.update(
             {duration: statistics[duration] for duration in ALL_DURATIONS})
 
-<<<<<<< HEAD
-        return epoch_vars, system_summary
-
-    def write_to_tensorboard(self, epoch: int, learned_system: System,
-                             statistics: Dict) -> None:
-        """Extracts and writes summary of training progress to Tensorboard.
-
-        Args:
-            epoch: Current epoch.
-            learned_system: System being trained.
-            statistics: Summary statistics for learning process.
-        """
-        assert self.tensorboard_manager is not None
-
-        epoch_vars, system_summary = self.build_epoch_vars_and_system_summary(
-                                            learned_system, statistics)
-        
-        self.tensorboard_manager.update(epoch, epoch_vars,
-                                        system_summary.videos,
-                                        system_summary.meshes)
-=======
         epoch_vars.update(comparison_summary.scalars)
 
         learned_system_summary.videos.update(comparison_summary.videos)
@@ -511,7 +464,6 @@
         self.wandb_manager.update(epoch, epoch_vars,
                                   learned_system_summary.videos,
                                   learned_system_summary.meshes)
->>>>>>> 89b95a25
 
     def per_epoch_evaluation(self, epoch: int, learned_system: System,
                              train_loss: Tensor,
@@ -569,15 +521,10 @@
         statistics[TRAINING_DURATION] = training_duration
         statistics[EVALUATION_DURATION] = time.time() - start_eval_time
 
-<<<<<<< HEAD
         self.statistics = statistics
 
-        if self.tensorboard_manager is not None:
-            self.write_to_tensorboard(epoch, learned_system, statistics)
-=======
         if self.wandb_manager is not None:
             self.write_to_wandb(epoch, learned_system, statistics)
->>>>>>> 89b95a25
 
         # pylint: disable=E1103
         # valid_loss_key = f'{VALID_SET}_{LEARNED_SYSTEM_NAME}_{LOSS_NAME}' \
@@ -819,10 +766,7 @@
             ORACLE_SYSTEM_NAME: self.get_oracle_system(),
             LEARNED_SYSTEM_NAME: learned_system
         }
-<<<<<<< HEAD
-        return self.evaluate_systems_on_sets(systems, sets)
-        
-=======
+
         evaluation = self.evaluate_systems_on_sets(systems, sets)
         evaluation_filename = file_utils.get_final_evaluation_filename(
             self.config.storage, self.config.run_name)
@@ -853,5 +797,4 @@
             return evaluation
 
         _, _, learned_system = self.train(epoch_callback)
-        return self.evaluation(learned_system)
->>>>>>> 89b95a25
+        return self.evaluation(learned_system)