"""Utility functions for managing saved files for training models.

File system is organized around a "storage" directory associated with data and
training runs. The functions herein can be used to return absolute paths of and
summary information about the content of this directory.
"""
import glob
import os
<<<<<<< HEAD
import time
import random
import pdb
=======
>>>>>>> 89b95a25
from os import path
from typing import List, Callable

TRAJ_EXTENSION = '.pt'  # trajectory file
HYPERPARAMETERS_EXTENSION = '.json'  # hyperparameter set file
STATS_EXTENSION = '.pkl'  # experiment statistics
DATA_SUBFOLDER_NAME = 'data'
RUNS_SUBFOLDER_NAME = 'runs'
STUDIES_SUBFOLDER_NAME = 'studies'
URDFS_SUBFOLDER_NAME = 'urdfs'
WANDB_SUBFOLDER_NAME = 'wandb'
TRAJECTORY_GIF_DEFAULT_NAME = 'trajectory.gif'
FINAL_EVALUATION_NAME = f'statistics{STATS_EXTENSION}'
HYPERPARAMETERS_FILENAME = f'optimal_hyperparameters{HYPERPARAMETERS_EXTENSION}'
"""str: extensions for saved files"""


def assure_created(directory: str) -> str:
    """Wrapper to put around directory paths which ensure their existence.

    Args:
        directory: Path of directory that may not exist.

    Returns:
        ``directory``, Which is ensured to exist by recursive mkdir.
    """
    directory = path.abspath(directory)
    if not path.exists(directory):
        assure_created(path.dirname(directory))
        os.mkdir(directory)
    return directory


MAIN_DIR = path.dirname(path.dirname(__file__))
<<<<<<< HEAD
LOG_DIR = assure_created(os.path.join(MAIN_DIR, 'logs'))
RESULTS_DIR = assure_created(os.path.join(MAIN_DIR, 'results'))
=======
>>>>>>> 89b95a25
ASSETS_DIR = assure_created(os.path.join(MAIN_DIR, 'assets'))
# str: locations of key static directories


def get_asset(asset_file_basename: str) -> str:
    """Gets

    Args:
        asset_file_basename: Basename of asset file located in ``ASSET_DIR``

    Returns:
        Asset's absolute path.
    """
    return os.path.join(ASSETS_DIR, asset_file_basename)


def assure_storage_tree_created(storage_name: str) -> None:
    """Assure that all subdirectories of specified storage are created.

    Args:
        storage_name: name of storage directory.
    """
    storage_directories = [data_dir,
                           all_runs_dir,
                           all_studies_dir]  # type: List[Callable[[str],str]]

    for directory in storage_directories:
        assure_created(directory(storage_name))


def list_file_nums(path: str) -> List[int]:
    file_nums = []
    for file_name in os.listdir(path):
        file_nums.append(int(file_name.split('.')[0]))
    return file_nums


def import_data_to_storage(storage_name: str, import_data_dir: str,
                           num: int = None) -> List[int]:
    """Import data in external folder into data directory.

    Args:
        storage_name: Name of storage for data import.
        import_data_dir: Directory to import data from.

    Returns:
        List of original trajectory numbers used for the dataset.
    """
    storage_data_dir = data_dir(storage_name)
    storage_traj_count = get_numeric_file_count(storage_data_dir,
                                                TRAJ_EXTENSION)
    data_traj_count = get_numeric_file_count(import_data_dir, TRAJ_EXTENSION)
    runs = [i for i in range(data_traj_count)]

    if num is None:
        # check if data is synchronized already -- overwrite in case of discrepencies
        if storage_traj_count != data_traj_count:
            os.system(f'rm -r {storage_data_dir}')
            os.system(f'cp -r {import_data_dir} {storage_data_dir}')

            return runs

    else:
        # check that we have the right number of trajectories already
        if storage_traj_count != num:
            os.system(f'rm -r {storage_data_dir}')
            os.system(f'mkdir {storage_data_dir}')

            # copy over a random selection of trajectories, numbering from 0
            n_traj = min(num, data_traj_count)

            random.shuffle(runs)
            runs = runs[:n_traj]

<<<<<<< HEAD
            for i, run in zip(range(len(runs)), runs):
                os.system(f'cp -r {import_data_dir}/{run}.pt {storage_data_dir}/{i}.pt')

            return runs
=======
    # overwrite in case of any discrepancies
    if storage_traj_count != data_traj_count:
        os.system(f'rm -r {storage_data_dir}')
        os.system(f'cp -r {import_data_dir} {storage_data_dir}')
>>>>>>> 89b95a25


def storage_dir(storage_name: str) -> str:
    """Absolute path of storage directory"""
    # return assure_created(os.path.join(RESULTS_DIR, storage_name))
    return assure_created(storage_name)


def data_dir(storage_name: str) -> str:
    """Absolute path of training/validation/test trajectories directory"""
    return assure_created(path.join(storage_dir(storage_name),
                                    DATA_SUBFOLDER_NAME))


def all_runs_dir(storage_name: str) -> str:
    """Absolute path of tensorboard storage folder"""
    return assure_created(path.join(storage_dir(storage_name),
                                    RUNS_SUBFOLDER_NAME))


def all_studies_dir(storage_name: str) -> str:
    """Absolute path of tensorboard storage folder"""
    return assure_created(path.join(storage_dir(storage_name),
                                    STUDIES_SUBFOLDER_NAME))


def delete(file_name: str) -> None:
    """Removes file at path specified by ``file_name``"""
    if path.exists(file_name):
        os.remove(file_name)


def get_numeric_file_count(directory: str,
                           extension: str = TRAJ_EXTENSION) -> int:
    """Count number of whole-number-named files.

    If folder ``/fldr`` has contents (7.pt, 11.pt, 4.pt), then::

        get_numeric_file_count("/fldr", ".pt") == 3

    Args:
        directory: Directory to tally file count in
        extension: Extension of files to be counted

    Returns:
        Number of files in specified ``directory`` with specified
        ``extension`` that have an integer basename.
    """
    return len(glob.glob(path.join(directory, './[0-9]*' + extension)))


def get_trajectory_count(storage_name: str):
    """Count number of trajectories on disc in storage directory"""
    return get_numeric_file_count(data_dir(storage_name), TRAJ_EXTENSION)


def trajectory_file(storage_name: str, num_trajectory: int) -> str:
    """Absolute path of specific trajectory in storage"""
    return path.join(data_dir(storage_name),
                     f'{num_trajectory}{TRAJ_EXTENSION}')


def run_dir(storage_name: str, run_name: str) -> str:
    """Absolute path of run-specific storage folder."""
    return assure_created(path.join(all_runs_dir(storage_name),
                                    run_name))


def get_trajectory_video_filename(storage_name: str, run_name: str) -> str:
    """Return the filepath of the temporary rollout video gif."""
    return path.join(run_dir(storage_name, run_name),
                     TRAJECTORY_GIF_DEFAULT_NAME)


def get_final_evaluation_filename(storage_name: str, run_name: str) -> str:
    """Return the filepath of the temporary rollout video gif."""
    return path.join(run_dir(storage_name, run_name),
                     FINAL_EVALUATION_NAME)


def get_learned_urdf_dir(storage_name: str, run_name: str) -> str:
    """Absolute path of learned model URDF storage directory."""
    return assure_created(path.join(run_dir(storage_name, run_name),
                                    URDFS_SUBFOLDER_NAME))


def wandb_dir(storage_name: str, run_name: str) -> str:
    """Absolute path of tensorboard storage folder"""
    return assure_created(path.join(run_dir(storage_name, run_name),
                                    WANDB_SUBFOLDER_NAME))


def get_evaluation_filename(storage_name: str, run_name: str) -> str:
    """Absolute path of experiment run statistics file."""
    return path.join(run_dir(storage_name, run_name),
                     FINAL_EVALUATION_NAME)


def study_dir(storage_name: str, study_name: str) -> str:
    """Absolute path of study-specific storage folder."""
    return assure_created(path.join(all_studies_dir(storage_name),
                                    study_name))

<<<<<<< HEAD
def get_geometrically_accurate_urdf(urdf_name: str) -> str:
    """Replaces urdf_name with the name of a urdf corresponding to the same
    system with accurate geometry.

    Args:
        urdf_name: Name of a URDF file located in ``ASSET_DIR``

    Returns:
        The name of a URDF file located in ``ASSET_DIR`` that contains the true
        geometry of the system.
    """
    URDF_MAP = {'contactnets_cube_bad_init.urdf': 'contactnets_cube.urdf',
                'contactnets_cube_small_init.urdf': 'contactnets_cube.urdf',
                'contactnets_cube.urdf': 'contactnets_cube.urdf',
                'contactnets_elbow_bad_init.urdf': 'contactnets_elbow.urdf',
                'contactnets_elbow_small_init.urdf': 'contactnets_elbow.urdf',
                'contactnets_elbow.urdf': 'contactnets_elbow.urdf'}
    base_name = urdf_name.split('/')[-1]

    if base_name in URDF_MAP.keys():
        return get_asset(URDF_MAP[base_name])
    else:
        print(f'Could not find geometrically accurate version of {base_name};' +
              f' defaulting to using it directly.')
        return get_asset(base_name)


def experiment_storage_dir() -> str:
    """Based on the value of the environment variable ``PLL_EXPERIMENT``, return
    the default storage directory.

    Notes:
        This is a bit of a hack.  TODO can build in a more elegant solution in
          the future.
    """
    exp_name = os.environ['PLL_EXPERIMENT'] if 'PLL_EXPERIMENT' in os.environ \
               else ''
    return assure_created(path.join(RESULTS_DIR, exp_name))
=======

def hyperparameter_opt_run_name(study_name: str, trial_number: int) -> str:
    """Experiment run name for hyperparameter optimization trial."""
    return f'{study_name}_hyperparameter_opt_{trial_number}'
>>>>>>> 89b95a25


def sweep_run_name(study_name: str, sweep_run: int, n_train: int) -> str:
    """Experiment run name for dataset size sweep study."""
    return f'{study_name}_sweep_{sweep_run}_n_train_{n_train}'


def get_hyperparameter_filename(storage_name: str, study_name: str) -> str:
    """Absolute path of optimized hyperparameters for a study"""
    return path.join(study_dir(storage_name, study_name),
                     HYPERPARAMETERS_FILENAME)<|MERGE_RESOLUTION|>--- conflicted
+++ resolved
@@ -6,12 +6,7 @@
 """
 import glob
 import os
-<<<<<<< HEAD
-import time
 import random
-import pdb
-=======
->>>>>>> 89b95a25
 from os import path
 from typing import List, Callable
 
@@ -46,11 +41,7 @@
 
 
 MAIN_DIR = path.dirname(path.dirname(__file__))
-<<<<<<< HEAD
 LOG_DIR = assure_created(os.path.join(MAIN_DIR, 'logs'))
-RESULTS_DIR = assure_created(os.path.join(MAIN_DIR, 'results'))
-=======
->>>>>>> 89b95a25
 ASSETS_DIR = assure_created(os.path.join(MAIN_DIR, 'assets'))
 # str: locations of key static directories
 
@@ -106,7 +97,8 @@
     runs = [i for i in range(data_traj_count)]
 
     if num is None:
-        # check if data is synchronized already -- overwrite in case of discrepencies
+        # check if data is synchronized already -- overwrite in case of
+        # discrepencies
         if storage_traj_count != data_traj_count:
             os.system(f'rm -r {storage_data_dir}')
             os.system(f'cp -r {import_data_dir} {storage_data_dir}')
@@ -125,17 +117,11 @@
             random.shuffle(runs)
             runs = runs[:n_traj]
 
-<<<<<<< HEAD
             for i, run in zip(range(len(runs)), runs):
-                os.system(f'cp -r {import_data_dir}/{run}.pt {storage_data_dir}/{i}.pt')
+                os.system(f'cp -r {import_data_dir}/{run}.pt ' + \
+                          f'{storage_data_dir}/{i}.pt')
 
             return runs
-=======
-    # overwrite in case of any discrepancies
-    if storage_traj_count != data_traj_count:
-        os.system(f'rm -r {storage_data_dir}')
-        os.system(f'cp -r {import_data_dir} {storage_data_dir}')
->>>>>>> 89b95a25
 
 
 def storage_dir(storage_name: str) -> str:
@@ -234,12 +220,6 @@
                      FINAL_EVALUATION_NAME)
 
 
-def study_dir(storage_name: str, study_name: str) -> str:
-    """Absolute path of study-specific storage folder."""
-    return assure_created(path.join(all_studies_dir(storage_name),
-                                    study_name))
-
-<<<<<<< HEAD
 def get_geometrically_accurate_urdf(urdf_name: str) -> str:
     """Replaces urdf_name with the name of a urdf corresponding to the same
     system with accurate geometry.
@@ -267,23 +247,15 @@
         return get_asset(base_name)
 
 
-def experiment_storage_dir() -> str:
-    """Based on the value of the environment variable ``PLL_EXPERIMENT``, return
-    the default storage directory.
-
-    Notes:
-        This is a bit of a hack.  TODO can build in a more elegant solution in
-          the future.
-    """
-    exp_name = os.environ['PLL_EXPERIMENT'] if 'PLL_EXPERIMENT' in os.environ \
-               else ''
-    return assure_created(path.join(RESULTS_DIR, exp_name))
-=======
+def study_dir(storage_name: str, study_name: str) -> str:
+    """Absolute path of study-specific storage folder."""
+    return assure_created(path.join(all_studies_dir(storage_name),
+                                    study_name))
+
 
 def hyperparameter_opt_run_name(study_name: str, trial_number: int) -> str:
     """Experiment run name for hyperparameter optimization trial."""
     return f'{study_name}_hyperparameter_opt_{trial_number}'
->>>>>>> 89b95a25
 
 
 def sweep_run_name(study_name: str, sweep_run: int, n_train: int) -> str:
