--- conflicted
+++ resolved
@@ -7,11 +7,8 @@
 import glob
 import json
 import os
-<<<<<<< HEAD
 import random
-=======
 import pickle
->>>>>>> f0eb4b15
 from os import path
 from typing import List, Callable, BinaryIO, Any, TextIO, Optional
 
@@ -98,60 +95,50 @@
     Args:
         storage_name: Name of storage for data import.
         import_data_dir: Directory to import data from.
-
-    Returns:
-        List of original trajectory numbers used for the dataset.
-    """
-<<<<<<< HEAD
-    storage_data_dir = data_dir(storage_name)
-    storage_traj_count = get_numeric_file_count(storage_data_dir,
-                                                TRAJ_EXTENSION)
-    data_traj_count = get_numeric_file_count(import_data_dir, TRAJ_EXTENSION)
-    runs = [i for i in range(data_traj_count)]
-
-    if num is None:
-        # check if data is synchronized already -- overwrite in case of
-        # discrepencies
-        if storage_traj_count != data_traj_count:
-            os.system(f'rm -r {storage_data_dir}')
-            os.system(f'cp -r {import_data_dir} {storage_data_dir}')
-
-            return runs
-
-    else:
-        # check that we have the right number of trajectories already
-        if storage_traj_count != num:
-            os.system(f'rm -r {storage_data_dir}')
-            os.system(f'mkdir {storage_data_dir}')
-
-            # copy over a random selection of trajectories, numbering from 0
-            n_traj = min(num, data_traj_count)
-
-            random.shuffle(runs)
-            runs = runs[:n_traj]
-
-            for i, run in zip(range(len(runs)), runs):
-                os.system(f'cp -r {import_data_dir}/{run}.pt ' + \
-                          f'{storage_data_dir}/{i}.pt')
-
-            return runs
-=======
-    # check if data is synchronized already
+        num: Number of trajectories to import.  If `None`, imports all in the
+          directory.
+    """
     output_directories = [
         ground_truth_data_dir(storage_name),
         learning_data_dir(storage_name)
     ]
+    data_traj_count = get_numeric_file_count(import_data_dir, TRAJ_EXTENSION)
+    run_indices = [i for i in range(data_traj_count)]
+
+    target_traj_number = data_traj_count if num is None else \
+                         min(num, data_traj_count)
+
+    # Check if data is synchronized already.
     for output_directory in output_directories:
         storage_traj_count = get_numeric_file_count(output_directory,
                                                     TRAJ_EXTENSION)
-        data_traj_count = get_numeric_file_count(import_data_dir,
-                                                 TRAJ_EXTENSION)
-
-        # overwrite in case of any discrepancies
-        if storage_traj_count != data_traj_count:
-            os.system(f'rm -r {output_directory}')
-            os.system(f'cp -r {import_data_dir} {output_directory}')
->>>>>>> f0eb4b15
+
+        # Overwrite in case of any discrepancies.
+        if storage_traj_count != target_traj_number:
+
+            # Copy entire directory if all trajectories are desired.
+            if target_traj_number == data_traj_count:
+                for output_dir in output_directories:
+                    os.system(f'rm -r {output_directory}')
+                    os.system(f'cp -r {import_data_dir} {output_dir}')
+
+            # Copy a random subset of trajectories if want a smaller number.
+            else:
+                random.shuffle(run_indices)
+                run_indices = run_indices[:target_traj_number]
+                for output_dir in output_directories:
+                    os.system(f'rm -r {output_directory}')
+                    os.system(f'mkdir {output_directory}')
+
+                    # Copy over a random selection of trajectories, numbering
+                    # from 0.
+                    for i, run in zip(range(n_traj), run_indices):
+                        os.system(f'cp -r {import_data_dir}/{run}.pt ' + \
+                                  f'{output_directory}/{i}.pt')
+
+            # Can terminate outer loop over output directories since all output
+            # directories are written to at once.
+            return
 
 
 def storage_dir(storage_name: str) -> str:
