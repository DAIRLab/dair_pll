"""Utility functions for managing saved files for training models.

File system is organized around a "storage" directory associated with data and
training runs. The functions herein can be used to return absolute paths of and
summary information about the content of this directory.
"""
import glob
import os
import time
import random
import pdb
from os import path
from typing import List, Optional

TRAJ_EXTENSION = '.pt'  # trajectory file
HYPERPARAMETERS_EXTENSION = '.json'  # hyperparameter set file
STATS_EXTENSION = '.pkl'  # experiment statistics
"""str: extensions for saved files"""


def assure_created(directory: str) -> str:
    """Wrapper to put around directory paths which ensure their existence.

    Args:
        directory: Path of directory that may not exist.

    Returns:
        ``directory``, Which is ensured to exist by recursive mkdir.
    """
    directory = path.abspath(directory)
    if not path.exists(directory):
        assure_created(path.dirname(directory))
        os.mkdir(directory)
    return directory


MAIN_DIR = path.dirname(path.dirname(__file__))
LOG_DIR = assure_created(os.path.join(MAIN_DIR, 'logs'))
RESULTS_DIR = assure_created(os.path.join(MAIN_DIR, 'results'))
ASSETS_DIR = assure_created(os.path.join(MAIN_DIR, 'assets'))
PLOTS_DIR = assure_created(os.path.join(MAIN_DIR, 'plots'))
# str: locations of key static directories


def get_asset(asset_file_basename: str) -> str:
    """Gets

    Args:
        asset_file_basename: Basename of asset file located in ``ASSET_DIR``

    Returns:
        Asset's absolute path.
    """
    return os.path.join(ASSETS_DIR, asset_file_basename)


# deprecated
def study_dir(study_name: str) -> str:
    """(Deprecated) old name for storage directory

    Args:
        study_name: storage name

    Returns:
        Absolute path of storage directory
    Warnings:
        Deprecated in favor of :func:`storage_dir`
    """
    return storage_dir(study_name)


def assure_storage_tree_created(storage_name: str) -> None:
    """Assure that all subdirectories of specified storage are created.

    Args:
        storage_name: name of storage directory.
    """
    storage_directories = [
        urdf_dir,
        data_dir,
        tensorboard_dir,
        temp_dir
    ]  # type: List[Callable[[str],str]]

    for directory in storage_directories:
        assure_created(directory(storage_name))


def list_file_nums(path: str) -> List[int]:
    file_nums = []
    for file_name in os.listdir(path):
        file_nums.append(int(file_name.split('.')[0]))
    return file_nums


def import_data_to_storage(storage_name: str, import_data_dir: str,
                           num: int = None) -> List[int]:
    """Import data in external folder into data directory.

    Args:
        storage_name: Name of storage for data import.
        import_data_dir: Directory to import data from.

    Returns:
        List of original trajectory numbers used for the dataset.
    """
    storage_data_dir = data_dir(storage_name)
    storage_traj_count = get_numeric_file_count(storage_data_dir,
                                                TRAJ_EXTENSION)
    data_traj_count = get_numeric_file_count(import_data_dir, TRAJ_EXTENSION)
    runs = [i for i in range(data_traj_count)]

    if num is None:
        # check if data is synchronized already -- overwrite in case of discrepencies
        if storage_traj_count != data_traj_count:
            os.system(f'rm -r {storage_data_dir}')
            os.system(f'cp -r {import_data_dir} {storage_data_dir}')

            return runs

    else:
        # check that we have the right number of trajectories already
        if storage_traj_count != num:
            os.system(f'rm -r {storage_data_dir}')
            os.system(f'mkdir {storage_data_dir}')

            # copy over a random selection of trajectories, numbering from 0
            n_traj = min(num, data_traj_count)

            random.shuffle(runs)
            runs = runs[:n_traj]

            for i, run in zip(range(len(runs)), runs):
                os.system(f'cp -r {import_data_dir}/{run}.pt {storage_data_dir}/{i}.pt')

            return runs


def storage_dir(storage_name: str) -> str:
    """Absolute path of storage directory"""
    # return assure_created(os.path.join(RESULTS_DIR, storage_name))
    return assure_created(storage_name)


def urdf_dir(storage_name: str) -> str:
    """Absolute path of learned model URDF storage directory"""
    return assure_created(path.join(storage_dir(storage_name), 'urdf'))


def data_dir(storage_name: str) -> str:
    """Absolute path of training/validation/test trajectories directory"""
    return assure_created(path.join(storage_dir(storage_name), 'data'))


def tensorboard_dir(storage_name: str) -> str:
    """Absolute path of tensorboard storage folder"""
    return assure_created(path.join(storage_dir(storage_name), 'tensorboard'))


def temp_dir(storage_name: str) -> str:
    """Absolute path of temp storage folder"""
    return assure_created(path.join(storage_dir(storage_name), 'temp'))


def wait_for_temp(storage_name: str,
                  basename_regex: str = "*",
                  duration: float = 20) -> Optional[str]:
    """Waits for unique temporary file matching regular expression to appear.

    Args:
        storage_name: Name of storage folder
        basename_regex: Regular expression to isolate basename
        duration: Wait duration in seconds

    Returns:
        file basename if it exists and is unique at any time before duration
        runs out.
    """
    start = time.time()
    search_dir = temp_dir(storage_name)
    while time.time() - start < duration:
        files = glob.glob1(search_dir, basename_regex)
        if len(files) == 1:
            return files[0]
    return None


def delete(file_name: str) -> None:
    """Removes file at path specified by ``file_name``"""
    if path.exists(file_name):
        os.remove(file_name)


def hyperparameter_file(storage_name: str) -> str:
    """Absolute path of optimized hyperparameters for a study"""
    return path.join(storage_dir(storage_name),
                     f'optimized_hyperparameters{HYPERPARAMETERS_EXTENSION}')


def get_numeric_file_count(directory: str,
                           extension: str = TRAJ_EXTENSION) -> int:
    """Count number of whole-number-named files.

    If folder ``/fldr`` has contents (7.pt, 11.pt, 4.pt), then::

        get_numeric_file_count("/fldr", ".pt") == 3

    Args:
        directory: Directory to tally file count in
        extension: Extension of files to be counted

    Returns:
        Number of files in specified ``directory`` with specified
        ``extension`` that have an integer basename.
    """
    return len(glob.glob(path.join(directory, './[0-9]*' + extension)))


def get_trajectory_count(storage_name: str):
    """Count number of trajectories on disc in storage directory"""
    return get_numeric_file_count(data_dir(storage_name), TRAJ_EXTENSION)


def get_sweep_summary_count(storage_name: str, n_train: int):
    """Count number of completed samples of dataset size in sweep"""
    return get_numeric_file_count(sweep_dir(storage_name, n_train),
                                  STATS_EXTENSION)


def trajectory_file(storage_name: str, num_trajectory: int) -> str:
    """Absolute path of specific trajectory in storage"""
    return path.join(data_dir(storage_name),
                     f'{num_trajectory}{TRAJ_EXTENSION}')


def append_by_extension(directory: str, extension: str = TRAJ_EXTENSION) -> str:
    """Get absolute path of a new numeric file name for saving.

    At various times, we generate a sequence of N files. This method is a
    helper function that allows a worker to pick a file name to append to the
    previously generated files.

    Example::

        # /fldr has contents (0.pt, 1.pt, 2.pt)
        append_by_extension("/fldr", ".pt") == '/fldr/3.pt'

    Args:
        directory: Directory in which file will be saved
        extension: Extension of desired file name

    Returns:
        Absolute path of new file name

    Warnings:
        Doesn't actually check that previous files are cleanly ordered from 0
        upwards.
        Isn't thread safe by design; race condition is possible where
        multiple workers save to the same file name as a result.

    Todo:
        Make thread-safe version
    """
    num_files = get_numeric_file_count(assure_created(directory), extension)
    return path.join(directory, f'{num_files}{extension}')


def sweep_dir(storage_name: str, n_train: int) -> str:
    """Returns directory of summary statistics for samples of dataset size sweep

    Args:
        storage_name: Name of storage folder
        n_train: Training set size of requested samples

    Returns:
        Absolute path where summary statistics are stored.
    """
    return assure_created(path.join(storage_dir(storage_name), str(n_train)))


def sweep_data_sizes(storage_name) -> List[int]:
    """Lists dataset sizes with completed summaries associated with a sweep"""
    folders = glob.glob(path.join(storage_dir(storage_name), './[0-9]*'))
    ints = [int(path.basename(f)) for f in folders]
    ints.sort()
    return ints


def sweep_summary_file(storage_name: str,
                       n_train: int,
                       n_run: Optional[int] = None) -> str:
    """File name for specific sample of dataset size sweep

    Args:
        storage_name: Name of storage folder
        n_train: Training set size of requested sample
        n_run: Specific sample number

    Returns:
        Absolute path of summary statistics file for specified sample.
    """
    directory = assure_created(sweep_dir(storage_name, n_train))
    if n_run is None:
        return append_by_extension(directory, STATS_EXTENSION)
    return path.join(directory, str(n_run) + STATS_EXTENSION)


<<<<<<< HEAD
def get_geometrically_accurate_urdf(urdf_name: str) -> str:
    """Replaces urdf_name with the name of a urdf corresponding to the same
    system with accurate geometry.

    Args:
        urdf_name: Name of a URDF file located in ``ASSET_DIR``

    Returns:
        The name of a URDF file located in ``ASSET_DIR`` that contains the true
        geometry of the system.
    """
    URDF_MAP = {'contactnets_cube_bad_init.urdf': 'contactnets_cube.urdf',
                'contactnets_cube_small_init.urdf': 'contactnets_cube.urdf',
                'contactnets_cube.urdf': 'contactnets_cube.urdf',
                'contactnets_elbow_bad_init.urdf': 'contactnets_elbow.urdf',
                'contactnets_elbow_small_init.urdf': 'contactnets_elbow.urdf',
                'contactnets_elbow.urdf': 'contactnets_elbow.urdf'}
    base_name = urdf_name.split('/')[-1]

    if base_name in URDF_MAP.keys():
        return get_asset(URDF_MAP[base_name])
    else:
        print(f'Could not find geometrically accurate version of {base_name};' +
              f' defaulting to using it directly.')
        return get_asset(base_name)
=======

# Some hard-coded video-related parameters.
# TODO Can build in a more elegant solution in the future.
EXP_NAME = os.environ['PLL_EXPERIMENT'] if 'PLL_EXPERIMENT' in os.environ else ''
VIDEO_FILENAME = path.join(temp_dir(path.join(RESULTS_DIR, EXP_NAME)),
                           'output.gif')
>>>>>>> d0e41131
<|MERGE_RESOLUTION|>--- conflicted
+++ resolved
@@ -305,7 +305,6 @@
     return path.join(directory, str(n_run) + STATS_EXTENSION)
 
 
-<<<<<<< HEAD
 def get_geometrically_accurate_urdf(urdf_name: str) -> str:
     """Replaces urdf_name with the name of a urdf corresponding to the same
     system with accurate geometry.
@@ -331,11 +330,9 @@
         print(f'Could not find geometrically accurate version of {base_name};' +
               f' defaulting to using it directly.')
         return get_asset(base_name)
-=======
 
 # Some hard-coded video-related parameters.
 # TODO Can build in a more elegant solution in the future.
 EXP_NAME = os.environ['PLL_EXPERIMENT'] if 'PLL_EXPERIMENT' in os.environ else ''
 VIDEO_FILENAME = path.join(temp_dir(path.join(RESULTS_DIR, EXP_NAME)),
-                           'output.gif')
->>>>>>> d0e41131
+                           'output.gif')